#include <stdlib.h>
#include <stdio.h>
#include <string.h>
#include <stdarg.h>
#include <sys/types.h>
#include <sys/stat.h>
#include <fcntl.h>
#include <errno.h>
#include <signal.h>

#include <curl/curl.h>

#include "acconfig.h"
#ifdef FASTCGI_INCLUDE_DIR
# include "fastcgi/fcgiapp.h"
#else
# include "fcgiapp.h"
#endif

#include "rgw_fcgi.h"

#include "common/ceph_argparse.h"
#include "global/global_init.h"
#include "global/signal_handler.h"
#include "common/config.h"
#include "common/errno.h"
#include "common/WorkQueue.h"
#include "common/Timer.h"
#include "common/Throttle.h"
#include "include/str_list.h"
#include "rgw_common.h"
#include "rgw_rados.h"
#include "rgw_acl.h"
#include "rgw_user.h"
#include "rgw_op.h"
#include "rgw_rest.h"
#include "rgw_rest_s3.h"
#include "rgw_rest_swift.h"
#include "rgw_rest_admin.h"
#include "rgw_rest_usage.h"
#include "rgw_rest_user.h"
#include "rgw_rest_bucket.h"
#include "rgw_rest_metadata.h"
#include "rgw_rest_log.h"
#include "rgw_rest_opstate.h"
#include "rgw_replica_log.h"
#include "rgw_rest_replica_log.h"
#include "rgw_rest_config.h"
#include "rgw_swift_auth.h"
#include "rgw_swift.h"
#include "rgw_log.h"
#include "rgw_tools.h"
#include "rgw_resolve.h"

#include <map>
#include <string>
#include <vector>
#include <iostream>
#include <sstream>

#include "include/types.h"
#include "common/BackTrace.h"

#define dout_subsys ceph_subsys_rgw

using namespace std;

static sighandler_t sighandler_usr1;
static sighandler_t sighandler_alrm;
static sighandler_t sighandler_term;

class RGWProcess;

static RGWProcess *pprocess = NULL;


#define SOCKET_BACKLOG 1024

struct RGWRequest
{
  FCGX_Request fcgx;
  uint64_t id;
  struct req_state *s;
  string req_str;
  RGWOp *op;
  utime_t ts;

  RGWRequest() : id(0), s(NULL), op(NULL) {
  }

  ~RGWRequest() {
    delete s;
  }
 
  req_state *init_state(CephContext *cct, RGWEnv *env) { 
    s = new req_state(cct, env);
    return s;
  }

  void log_format(struct req_state *s, const char *fmt, ...)
  {
#define LARGE_SIZE 1024
    char buf[LARGE_SIZE];
    va_list ap;

    va_start(ap, fmt);
    vsnprintf(buf, sizeof(buf), fmt, ap);
    va_end(ap);

    log(s, buf);
  }

  void log_init() {
    ts = ceph_clock_now(g_ceph_context);
  }

  void log(struct req_state *s, const char *msg) {
    if (s->info.method && req_str.size() == 0) {
      req_str = s->info.method;
      req_str.append(" ");
      req_str.append(s->info.request_uri);
    }
    utime_t t = ceph_clock_now(g_ceph_context) - ts;
    dout(2) << "req " << id << ":" << t << ":" << s->dialect << ":" << req_str << ":" << (op ? op->name() : "") << ":" << msg << dendl;
  }
};

class RGWProcess {
  RGWRados *store;
  OpsLogSocket *olog;
  deque<RGWRequest *> m_req_queue;
  ThreadPool m_tp;
  Throttle req_throttle;
  RGWREST *rest;
  int sock_fd;

  struct RGWWQ : public ThreadPool::WorkQueue<RGWRequest> {
    RGWProcess *process;
    RGWWQ(RGWProcess *p, time_t timeout, time_t suicide_timeout, ThreadPool *tp)
      : ThreadPool::WorkQueue<RGWRequest>("RGWWQ", timeout, suicide_timeout, tp), process(p) {}

    bool _enqueue(RGWRequest *req) {
      process->m_req_queue.push_back(req);
      perfcounter->inc(l_rgw_qlen);
      dout(20) << "enqueued request req=" << hex << req << dec << dendl;
      _dump_queue();
      return true;
    }
    void _dequeue(RGWRequest *req) {
      assert(0);
    }
    bool _empty() {
      return process->m_req_queue.empty();
    }
    RGWRequest *_dequeue() {
      if (process->m_req_queue.empty())
	return NULL;
      RGWRequest *req = process->m_req_queue.front();
      process->m_req_queue.pop_front();
      dout(20) << "dequeued request req=" << hex << req << dec << dendl;
      _dump_queue();
      perfcounter->inc(l_rgw_qlen, -1);
      return req;
    }
    void _process(RGWRequest *req) {
      perfcounter->inc(l_rgw_qactive);
      process->handle_request(req);
      process->req_throttle.put(1);
      perfcounter->inc(l_rgw_qactive, -1);
    }
    void _dump_queue() {
      deque<RGWRequest *>::iterator iter;
      if (process->m_req_queue.empty()) {
        dout(20) << "RGWWQ: empty" << dendl;
        return;
      }
      dout(20) << "RGWWQ:" << dendl;
      for (iter = process->m_req_queue.begin(); iter != process->m_req_queue.end(); ++iter) {
        dout(20) << "req: " << hex << *iter << dec << dendl;
      }
    }
    void _clear() {
      assert(process->m_req_queue.empty());
    }
  } req_wq;

  uint64_t max_req_id;

public:
  RGWProcess(CephContext *cct, RGWRados *rgwstore, OpsLogSocket *_olog, int num_threads, RGWREST *_rest)
    : store(rgwstore), olog(_olog), m_tp(cct, "RGWProcess::m_tp", num_threads),
      req_throttle(cct, "rgw_ops", num_threads * 2),
      rest(_rest), sock_fd(-1),
      req_wq(this, g_conf->rgw_op_thread_timeout,
	     g_conf->rgw_op_thread_suicide_timeout, &m_tp),
      max_req_id(0) {}
  void run();
  void handle_request(RGWRequest *req);

  void close_fd() {
    if (sock_fd >= 0)
      close(sock_fd);
  }
};

void RGWProcess::run()
{
  sock_fd = 0;
  if (!g_conf->rgw_socket_path.empty()) {
    string path_str = g_conf->rgw_socket_path;

    /* this is necessary, as FCGX_OpenSocket might not return an error, but rather ungracefully exit */
    int fd = open(path_str.c_str(), O_CREAT, 0644);
    if (fd < 0) {
      int err = errno;
      /* ENXIO is actually expected, we'll get that if we try to open a unix domain socket */
      if (err != ENXIO) {
        dout(0) << "ERROR: cannot create socket: path=" << path_str << " error=" << cpp_strerror(err) << dendl;
        return;
      }
    } else {
      close(fd);
    }

    const char *path = path_str.c_str();
    sock_fd = FCGX_OpenSocket(path, SOCKET_BACKLOG);
    if (sock_fd < 0) {
      dout(0) << "ERROR: FCGX_OpenSocket (" << path << ") returned " << sock_fd << dendl;
      return;
    }
    if (chmod(path, 0777) < 0) {
      dout(0) << "WARNING: couldn't set permissions on unix domain socket" << dendl;
    }
  } else if (!g_conf->rgw_port.empty()) {
    string bind = g_conf->rgw_host + ":" + g_conf->rgw_port;
    sock_fd = FCGX_OpenSocket(bind.c_str(), SOCKET_BACKLOG);
    if (sock_fd < 0) {
      dout(0) << "ERROR: FCGX_OpenSocket (" << bind.c_str() << ") returned " << sock_fd << dendl;
      return;
    }
  }

  m_tp.start();

  for (;;) {
    RGWRequest *req = new RGWRequest;
    req->id = ++max_req_id;
    dout(10) << "allocated request req=" << hex << req << dec << dendl;
    FCGX_InitRequest(&req->fcgx, sock_fd, 0);
    req_throttle.get(1);
    int ret = FCGX_Accept_r(&req->fcgx);
    if (ret < 0) {
      delete req;
      dout(0) << "ERROR: FCGX_Accept_r returned " << ret << dendl;
      req_throttle.put(1);
      break;
    }

    req_wq.queue(req);
  }

  m_tp.stop();
}

static void godown_handler(int signum)
{
  FCGX_ShutdownPending();
  pprocess->close_fd();
  signal(signum, sighandler_usr1);
  uint64_t secs = g_ceph_context->_conf->rgw_exit_timeout_secs;
  if (secs)
    alarm(secs);
}

static void godown_alarm(int signum)
{
  _exit(0);
}

static int call_log_intent(RGWRados *store, void *ctx, rgw_obj& obj, RGWIntentEvent intent)
{
  struct req_state *s = (struct req_state *)ctx;
  return rgw_log_intent(store, s, obj, intent);
}

void RGWProcess::handle_request(RGWRequest *req)
{
  FCGX_Request *fcgx = &req->fcgx;
  int ret;
  RGWEnv rgw_env;
  RGWFCGX client_io(fcgx);

  req->log_init();

  dout(1) << "====== starting new request req=" << hex << req << dec << " =====" << dendl;
  perfcounter->inc(l_rgw_req);

  rgw_env.init(g_ceph_context, fcgx->envp);

  struct req_state *s = req->init_state(g_ceph_context, &rgw_env);
  s->obj_ctx = store->create_context(s);
  store->set_intent_cb(s->obj_ctx, call_log_intent);

  s->req_id = store->unique_id(req->id);

  req->log(s, "initializing");

  RGWOp *op = NULL;
  int init_error = 0;
  RGWHandler *handler = rest->get_handler(store, s, &client_io, &init_error);
  if (init_error != 0) {
    abort_early(s, init_error);
    goto done;
  }

  req->log(s, "getting op");
  op = handler->get_op(store);
  if (!op) {
    abort_early(s, -ERR_METHOD_NOT_ALLOWED);
    goto done;
  }
  req->op = op;

  req->log(s, "authorizing");
  ret = handler->authorize();
  if (ret < 0) {
    dout(10) << "failed to authorize request" << dendl;
    abort_early(s, ret);
    goto done;
  }

  if (s->user.suspended) {
    dout(10) << "user is suspended, uid=" << s->user.user_id << dendl;
    abort_early(s, -ERR_USER_SUSPENDED);
    goto done;
  }
  req->log(s, "reading permissions");
  ret = handler->read_permissions(op);
  if (ret < 0) {
    abort_early(s, ret);
    goto done;
  }

  req->log(s, "reading the cors attr");
  handler->read_cors_config();
<<<<<<< HEAD
 
=======
  
  req->log(s, "verifying op mask");
  ret = op->verify_op_mask();
  if (ret < 0) {
    abort_early(s, ret);
    goto done;
  }

>>>>>>> 4fb782c3
  req->log(s, "verifying op permissions");
  ret = op->verify_permission();
  if (ret < 0) {
    if (s->system_request) {
      dout(2) << "overriding permissions due to system operation" << dendl;
    } else {
      abort_early(s, ret);
      goto done;
    }
  }

  req->log(s, "verifying op params");
  ret = op->verify_params();
  if (ret < 0) {
    abort_early(s, ret);
    goto done;
  }

  if (s->expect_cont)
    dump_continue(s);

  req->log(s, "executing");
  op->execute();
  op->complete();
done:
  rgw_log_op(store, s, (op ? op->name() : "unknown"), olog);

  int http_ret = s->err.http_ret;

  req->log_format(s, "http status=%d", http_ret);

  if (handler)
    handler->put_op(op);
  rest->put_handler(handler);
  store->destroy_context(s->obj_ctx);
  FCGX_Finish_r(fcgx);

  dout(1) << "====== req done req=" << hex << req << dec << " http_status=" << http_ret << " ======" << dendl;
  delete req;
}

class C_InitTimeout : public Context {
public:
  C_InitTimeout() {}
  void finish(int r) {
    derr << "Initialization timeout, failed to initialize" << dendl;
    exit(1);
  }
};

/*
 * start up the RADOS connection and then handle HTTP messages as they come in
 */
int main(int argc, const char **argv)
{
  // dout() messages will be sent to stderr, but FCGX wants messages on stdout
  // Redirect stderr to stdout.
  TEMP_FAILURE_RETRY(close(STDERR_FILENO));
  if (TEMP_FAILURE_RETRY(dup2(STDOUT_FILENO, STDERR_FILENO) < 0)) {
    int err = errno;
    cout << "failed to redirect stderr to stdout: " << cpp_strerror(err)
	 << std::endl;
    return ENOSYS;
  }

  /* alternative default for module */
  vector<const char *> def_args;
  def_args.push_back("--debug-rgw=20");
  def_args.push_back("--keyring=$rgw_data/keyring");
  def_args.push_back("--log-file=/var/log/radosgw/$cluster-$name");

  vector<const char*> args;
  argv_to_vec(argc, argv, args);
  env_to_vec(args);
  global_init(&def_args, args, CEPH_ENTITY_TYPE_CLIENT, CODE_ENVIRONMENT_DAEMON,
	      CINIT_FLAG_UNPRIVILEGED_DAEMON_DEFAULTS);

  if (g_conf->daemonize) {
    if (g_conf->rgw_socket_path.empty() and g_conf->rgw_port.empty()) {
      cerr << "radosgw: must specify 'rgw socket path' or 'rgw port' to run as a daemon" << std::endl;
      exit(1);
    }

    global_init_daemonize(g_ceph_context, 0);
  }
  Mutex mutex("main");
  SafeTimer init_timer(g_ceph_context, mutex);
  init_timer.init();
  mutex.Lock();
  init_timer.add_event_after(g_conf->rgw_init_timeout, new C_InitTimeout);
  mutex.Unlock();

  common_init_finish(g_ceph_context);

  rgw_tools_init(g_ceph_context);

  rgw_init_resolver();
  rgw_rest_init(g_ceph_context);
  
  curl_global_init(CURL_GLOBAL_ALL);
  
  sighandler_usr1 = signal(SIGUSR1, godown_handler);
  sighandler_alrm = signal(SIGALRM, godown_alarm);
  
  init_async_signal_handler();
  register_async_signal_handler(SIGHUP, sighup_handler);

  FCGX_Init();

  sighandler_term = signal(SIGTERM, godown_alarm);
  

  int r = 0;
  RGWRados *store = RGWStoreManager::get_storage(g_ceph_context, true);
  if (!store) {
    derr << "Couldn't init storage provider (RADOS)" << dendl;
    r = EIO;
  }
  if (!r)
    r = rgw_perf_start(g_ceph_context);

  mutex.Lock();
  init_timer.cancel_all_events();
  init_timer.shutdown();
  mutex.Unlock();

  if (r) 
    return 1;

  rgw_user_init(store->meta_mgr);
  rgw_bucket_init(store->meta_mgr);
  rgw_log_usage_init(g_ceph_context, store);

  RGWREST rest;

  list<string> apis;
  bool do_swift = false;

  get_str_list(g_conf->rgw_enable_apis, apis);

  map<string, bool> apis_map;
  for (list<string>::iterator li = apis.begin(); li != apis.end(); ++li) {
    apis_map[*li] = true;
  }

  if (apis_map.count("s3") > 0)
    rest.register_default_mgr(new RGWRESTMgr_S3);

  if (apis_map.count("swift") > 0) {
    do_swift = true;
    swift_init(g_ceph_context);
    rest.register_resource(g_conf->rgw_swift_url_prefix, new RGWRESTMgr_SWIFT);
  }

  if (apis_map.count("swift_auth") > 0)
    rest.register_resource(g_conf->rgw_swift_auth_entry, new RGWRESTMgr_SWIFT_Auth);

  if (apis_map.count("admin") > 0) {
    RGWRESTMgr_Admin *admin_resource = new RGWRESTMgr_Admin;
    admin_resource->register_resource("usage", new RGWRESTMgr_Usage);
    admin_resource->register_resource("user", new RGWRESTMgr_User);
    admin_resource->register_resource("bucket", new RGWRESTMgr_Bucket);
  
    /*Registering resource for /admin/metadata */
    admin_resource->register_resource("metadata", new RGWRESTMgr_Metadata);
    admin_resource->register_resource("log", new RGWRESTMgr_Log);
    admin_resource->register_resource("opstate", new RGWRESTMgr_Opstate);
    admin_resource->register_resource("replica_log", new RGWRESTMgr_ReplicaLog);
    admin_resource->register_resource("config", new RGWRESTMgr_Config);
    rest.register_resource(g_conf->rgw_admin_entry, admin_resource);
  }

  OpsLogSocket *olog = NULL;

  if (!g_conf->rgw_ops_log_socket_path.empty()) {
    olog = new OpsLogSocket(g_ceph_context, g_conf->rgw_ops_log_data_backlog);
    olog->init(g_conf->rgw_ops_log_socket_path);
  }

  pprocess = new RGWProcess(g_ceph_context, store, olog, g_conf->rgw_thread_pool_size, &rest);

  pprocess->run();

  delete pprocess;

  if (do_swift) {
    swift_finalize();
  }

  rgw_log_usage_finalize();

  delete olog;

  rgw_perf_stop(g_ceph_context);

  unregister_async_signal_handler(SIGHUP, sighup_handler);

  RGWStoreManager::close_storage(store);

  rgw_tools_cleanup();
  curl_global_cleanup();
  g_ceph_context->put();

  shutdown_async_signal_handler();

  ceph::crypto::shutdown();

  return 0;
}
<|MERGE_RESOLUTION|>--- conflicted
+++ resolved
@@ -343,10 +343,7 @@
 
   req->log(s, "reading the cors attr");
   handler->read_cors_config();
-<<<<<<< HEAD
  
-=======
-  
   req->log(s, "verifying op mask");
   ret = op->verify_op_mask();
   if (ret < 0) {
@@ -354,7 +351,6 @@
     goto done;
   }
 
->>>>>>> 4fb782c3
   req->log(s, "verifying op permissions");
   ret = op->verify_permission();
   if (ret < 0) {
