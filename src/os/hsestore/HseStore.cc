// -*- mode:C++; tab-width:8; c-basic-offset:2; indent-tabs-mode:t -*-
// vim: ts=8 sw=2 smarttab
/*
 * Ceph - scalable distributed file system
 *
 * Copyright (C) 2021 Micron Technology, Inc.
 *
 * This is free software; you can redistribute it and/or
 * modify it under the terms of the GNU Lesser General Public
 * License version 2.1, as published by the Free Software
 * Foundation.  See file COPYING.
 *
 */

#include <string_view>
#include <hse/hse.h>

#include "common/debug.h"
#include "HseStore.h"

#define dout_context cct
#define dout_subsys ceph_subsys_hsestore
#undef dout_prefix
#define dout_prefix *_dout << "hsestore(" << path << ") "

<<<<<<< HEAD
//
// WaitCondTs functions
//

// Constructor, called when entering function queue_transactions()
WaitCondTs::WaitCondTs(TransactionSerialization *ts)
{
  this->_ts = ts;
  boost::unique_lock lock(ts->_ts_mutex);
  if (ts->_ts_th_running) {
    ts->_ts_th_waiting.push_back(this);
    lock.unlock();

    // Wait for the thread processing transaction[s] and for all thread waiting
    // to do so to go before us.
    this->wait();
  } else {
    // No thread is running transaction on this collection, we can go.
    ts->_ts_th_running = true;
    lock.unlock();
  }
}
//
// Destructor, called when leaving the function queue_transactions()
// Wakeup the oldest thread queue_transaction() waiting to run.
WaitCondTs::~WaitCondTs()
{
  ceph_assert(_ts->_ts_th_running);

  boost::unique_lock lock(_ts->_ts_mutex);

  if (_ts->_ts_th_waiting.empty()) {
    // No thread is queued waiting to run
    _ts->_ts_th_running = false;
    lock.unlock();
  } else {
    // Wakeup the oldest thread waiting to run.
    auto it = _ts->_ts_th_waiting.begin();
    auto wcts = *it;
    _ts->_ts_th_waiting.pop_front();
    lock.unlock();

    wcts->wakeup();
  }
}


//
// class TxnWaitPersist functions
//
TxnWaitPersist::TxnWaitPersist(Context *ctx, uint64_t t_seq) : _persist_ctx(ctx), _t_seq(t_seq) {}

//
// Collection functions
//
HseStore::Collection::Collection(HseStore *store, coll_t cid)
  : CollectionImpl(store->cct, cid),
    _store(store)
{
}

void HseStore::Collection::flush()
{
  return;
}

bool HseStore::Collection::flush_commit(Context *ctx)
{
  if ((_t_seq_persisted_latest + 1 == _t_seq_next) || (_t_seq_next == 0)) {
    // All transactions persisted.
    return true;
  }

  // Queue the sync request to the syncer thread
  _syncer->post_sync(this, ctx, _t_seq_next - 1);

  return false;
}

void HseStore::Collection::queue_wait_persist(Context *ctx, uint64_t t_seq) {
	TxnWaitPersist *twp = new TxnWaitPersist(ctx, t_seq);

  boost::unique_lock lock(_committed_wait_persist_mtx);
  _committed_wait_persist.push_back(twp);
}

void HseStore::Collection::committed_wait_persist_cb(HseStore::Collection *c)
{

  boost::unique_lock lock(c->_committed_wait_persist_mtx);

  auto it = c->_committed_wait_persist.begin();
  while (it != c->_committed_wait_persist.end()) {
    TxnWaitPersist *twp = *it;

    // Stop at the first transaction not yet persisted.
    if (twp->_t_seq > c->_t_seq_persisted_latest)
    break;

    c->_committed_wait_persist.pop_front();
    lock.unlock();

    // Invoke the Ceph "commit" callback.
    c->_store->finisher.queue(twp->_persist_ctx);

    delete twp;

    lock.lock();
    it = c->_committed_wait_persist.begin();
  }
}


//
// Syncer functions
//

// flush_commit() requested a sync
void Syncer::do_sync(HseStore::Collection *c, Context *ctx, uint64_t t_seq_committed_at_flush)
{
  if (c->_t_seq_persisted_latest < t_seq_committed_at_flush) {
    //
    // We have to sync
    //
    HseStore::Collection *c1;

    // Record for each collection, the latest committed before starting the sync.
    boost::shared_lock l{c->_store->coll_lock};
    for (auto const& [key, val] : c->_store->coll_map) {
  		c1 = static_cast<HseStore::Collection*>(val.get());
  		c1->_t_seq_committed_wait_sync = c1->_t_seq_next - 1;
    }
    l.unlock();

    // hse_sync()

    // Record the latest transaction persisted.
    l.lock();
    for (auto const& [key, val] : c->_store->coll_map) {
      c1 = static_cast<HseStore::Collection*>(val.get());
      c1->_t_seq_persisted_latest = c1->_t_seq_committed_wait_sync;

      // Invoke the Ceph "commit" callback for all the transactions that had
      // been committed  and are now persisted.
      HseStore::Collection::committed_wait_persist_cb(c1);
    }
    l.unlock();
  }

  c->_store->finisher.queue(ctx);
}


//
// HseStore functions
//


HseStore::HseStore(CephContext *cct, const string& path)
  : ObjectStore(cct, path),
    finisher(cct)
{
}
HseStore::~HseStore()
{}


ObjectStore::CollectionHandle HseStore::create_new_collection(const coll_t& cid)
{
  auto c = ceph::make_ref<HseStore::Collection>(this, cid);

  boost::unique_lock l{coll_lock};
  new_coll_map[cid] = c;
  return c;
}

int HseStore::list_collections(vector<coll_t>& ls)
{
  boost::shared_lock l{coll_lock};

  for (auto const& [key, val] : coll_map)
    ls.push_back(key);
  return 0;
}

bool HseStore::collection_exists(const coll_t& c)
{
  boost::shared_lock l{coll_lock};
  return coll_map.count(c);
}

HseStore::CollectionRef HseStore::get_collection(coll_t cid)
{
  boost::shared_lock l{coll_lock};
  ceph::unordered_map<coll_t,CollectionRef>::iterator cp = coll_map.find(cid);
  if (cp == coll_map.end())
    return CollectionRef();
  return cp->second;
}
int HseStore::remove_collection(coll_t cid, CollectionRef *c)
{
  ceph_abort_msg("not supported");
  return 0;
}
int HseStore::create_collection(coll_t cid, unsigned bits, CollectionRef *c)
{
  ceph_abort_msg("not supported");
  return 0;
}
int HseStore::split_collection(CollectionRef& c, CollectionRef& d, unsigned bits, int rem)
{
  ceph_abort_msg("not supported");
  return 0;
}
int HseStore::merge_collection(CollectionRef *c, CollectionRef& d, unsigned bits)
{
  ceph_abort_msg("not supported");
  return 0;
}


int HseStore::queue_transactions(
  ObjectStore::CollectionHandle& ch,
  vector<ceph::os::Transaction>& tls,
  TrackedOpRef op,
  ThreadPool::TPHandle *handle)
{
  Collection *c = static_cast<Collection*>(ch.get());

  //
  // Block if a thread is already processing transactions on this collection.
  // The WaitCondTs destructor will wakeup the next queue_transactions() thread
  // waiting to run on the collection.
  //
  WaitCondTs ts(&(c->_ts));

  for (auto t : tls) {
    Context *contexts;

    start_one_transaction(c, &t);

    //
    // Invoke the two Ceph apply callbacks.
    //
    contexts = t.get_on_applied_sync();
    if (contexts)
      contexts->complete(0);

    contexts = t.get_on_applied();
    if (contexts)
      finisher.queue(contexts);

    //
    // Queue the transaction till persisted.
    // The "commit" Ceph callback will be invoked later when the transaction
    // is persisted by the syncer.
    //
    c->queue_wait_persist(t.get_on_commit(), c->_t_seq_next++);
  }

  // The WaitCondTs destructor (variable ts) will wakeup the next queue_transactions()
  // thread waiting to run on the collection.
  return 0;
}

// Process (till hse_kvdb_txn_commit() returns) one transaction
void HseStore::start_one_transaction(Collection *c, Transaction *t)
{
  Transaction::iterator i = t->begin();

  /*
  dout(30) << __func__ << " transaction dump:\n";
  JSONFormatter f(true);
  f.open_object_section("transaction");
  t->dump(&f);
  f.close_section();
  f.flush(*_dout);
  *_dout << dendl;
  */

  // Start a hse transaction.

  vector<CollectionRef> cvec(i.colls.size());
  unsigned j = 0;
  for (auto c: i.colls) {
    cvec[j++] = get_collection(c);
  }

  for (int pos = 0; i.have_op(); ++pos) {
    Transaction::Op *op = i.decode_op();
    int r = 0;

    // no coll or obj
    if (op->op == Transaction::OP_NOP)
      continue;

    // collection operations
    CollectionRef &c = cvec[op->cid];
    switch (op->op) {
    case Transaction::OP_RMCOLL:
      {
        coll_t cid = i.get_cid(op->cid);
	r = remove_collection(cid, &c);
	if (!r)
	  continue;
      }
      break;

    case Transaction::OP_MKCOLL:
      {
	ceph_assert(!c);
        coll_t cid = i.get_cid(op->cid);
	r = create_collection(cid, op->split_bits, &c);
	if (!r)
	  continue;
      }
      break;

    case Transaction::OP_SPLIT_COLLECTION:
      ceph_abort_msg("deprecated");
      break;

    case Transaction::OP_SPLIT_COLLECTION2:
      {
        uint32_t bits = op->split_bits;
        uint32_t rem = op->split_rem;
	r = split_collection(c, cvec[op->dest_cid], bits, rem);
	if (!r)
	  continue;
      }
      break;

    case Transaction::OP_MERGE_COLLECTION:
      {
        uint32_t bits = op->split_bits;
	r = merge_collection(&c, cvec[op->dest_cid], bits);
	if (!r)
	  continue;
      }
      break;

    case Transaction::OP_COLL_HINT:
      {
  	ceph_abort_msg("not supported");
      }
      break;

    case Transaction::OP_COLL_SETATTR:
      r = -EOPNOTSUPP;
      break;

    case Transaction::OP_COLL_RMATTR:
      r = -EOPNOTSUPP;
      break;

    case Transaction::OP_COLL_RENAME:
      ceph_abort_msg("not implemented");
      break;
    }
    if (r < 0) {
	    /*
      derr << " error " << cpp_strerror(r)
	   << " not handled on operation " << op->op
	   << " (op " << pos << ", counting from 0)" << dendl;
      dout(0) << " transaction dump:\n";
      JSONFormatter f(true);
      f.open_object_section("transaction");
      t->dump(&f);
      f.close_section();
      f.flush(*_dout);
      *_dout << dendl;
      */
      ceph_abort_msg("unexpected error");
    }

#if 0
    // object operations
    OnodeRef &o = ovec[op->oid];
    if (!o) {
      // these operations implicity create the object
      bool create = false;
      if (op->op == Transaction::OP_TOUCH ||
	  op->op == Transaction::OP_CREATE ||
	  op->op == Transaction::OP_WRITE ||
	  op->op == Transaction::OP_ZERO) {
	create = true;
      }
      ghobject_t oid = i.get_oid(op->oid);
      o = c->get_onode(oid, create);
      if (!create) {
	if (!o || !o->exists) {
	  dout(10) << __func__ << " op " << op->op << " got ENOENT on "
		   << oid << dendl;
	  r = -ENOENT;
	  goto endop;
	}
      }
    }

    switch (op->op) {
    case Transaction::OP_TOUCH:
    case Transaction::OP_CREATE:
	r = _touch(txc, c, o);
      break;

    case Transaction::OP_WRITE:
      {
        uint64_t off = op->off;
        uint64_t len = op->len;
	uint32_t fadvise_flags = i.get_fadvise_flags();
        bufferlist bl;
        i.decode_bl(bl);
	r = _write(txc, c, o, off, len, bl, fadvise_flags);
      }
      break;

    case Transaction::OP_ZERO:
      {
        uint64_t off = op->off;
        uint64_t len = op->len;
	r = _zero(txc, c, o, off, len);
      }
      break;

    case Transaction::OP_TRIMCACHE:
      {
        // deprecated, no-op
      }
      break;

    case Transaction::OP_TRUNCATE:
      {
        uint64_t off = op->off;
	r = _truncate(txc, c, o, off);
      }
      break;

    case Transaction::OP_REMOVE:
	r = _remove(txc, c, o);
      break;

    case Transaction::OP_SETATTR:
      {
        string name = i.decode_string();
        bufferlist bl;
        i.decode_bl(bl);
	map<string, bufferptr> to_set;
	to_set[name] = bufferptr(bl.c_str(), bl.length());
	r = _setattrs(txc, c, o, to_set);
      }
      break;

    case Transaction::OP_SETATTRS:
      {
        map<string, bufferptr> aset;
        i.decode_attrset(aset);
	r = _setattrs(txc, c, o, aset);
      }
      break;

    case Transaction::OP_RMATTR:
      {
	string name = i.decode_string();
	r = _rmattr(txc, c, o, name);
      }
      break;

    case Transaction::OP_RMATTRS:
      {
	r = _rmattrs(txc, c, o);
      }
      break;

    case Transaction::OP_CLONE:
      {
        const ghobject_t& noid = i.get_oid(op->dest_oid);
	OnodeRef no = c->get_onode(noid, true);
	r = _clone(txc, c, o, no);
      }
      break;

    case Transaction::OP_CLONERANGE:
      ceph_abort_msg("deprecated");
      break;

    case Transaction::OP_CLONERANGE2:
      {
	const ghobject_t& noid = i.get_oid(op->dest_oid);
	OnodeRef no = c->get_onode(noid, true);
        uint64_t srcoff = op->off;
        uint64_t len = op->len;
        uint64_t dstoff = op->dest_off;
	r = _clone_range(txc, c, o, no, srcoff, len, dstoff);
      }
      break;

    case Transaction::OP_COLL_ADD:
      ceph_abort_msg("not implemented");
      break;

    case Transaction::OP_COLL_REMOVE:
      ceph_abort_msg("not implemented");
      break;

    case Transaction::OP_COLL_MOVE:
      ceph_abort_msg("deprecated");
      break;

    case Transaction::OP_COLL_MOVE_RENAME:
      {
	ceph_assert(op->cid == op->dest_cid);
	const ghobject_t& noid = i.get_oid(op->dest_oid);
	OnodeRef no = c->get_onode(noid, true);
	r = _rename(txc, c, o, no, noid);
	o.reset();
      }
      break;

    case Transaction::OP_TRY_RENAME:
      {
	const ghobject_t& noid = i.get_oid(op->dest_oid);
	OnodeRef no = c->get_onode(noid, true);
	r = _rename(txc, c, o, no, noid);
	if (r == -ENOENT)
	  r = 0;
	o.reset();
      }
      break;

    case Transaction::OP_OMAP_CLEAR:
      {
	r = _omap_clear(txc, c, o);
      }
      break;
    case Transaction::OP_OMAP_SETKEYS:
      {
	bufferlist aset_bl;
        i.decode_attrset_bl(&aset_bl);
	r = _omap_setkeys(txc, c, o, aset_bl);
      }
      break;
    case Transaction::OP_OMAP_RMKEYS:
      {
	bufferlist keys_bl;
        i.decode_keyset_bl(&keys_bl);
	r = _omap_rmkeys(txc, c, o, keys_bl);
      }
      break;
    case Transaction::OP_OMAP_RMKEYRANGE:
      {
        string first, last;
        first = i.decode_string();
        last = i.decode_string();
	r = _omap_rmkey_range(txc, c, o, first, last);
      }
      break;
    case Transaction::OP_OMAP_SETHEADER:
      {
        bufferlist bl;
        i.decode_bl(bl);
	r = _omap_setheader(txc, c, o, bl);
      }
      break;

    case Transaction::OP_SETALLOCHINT:
      {
        uint64_t expected_object_size = op->expected_object_size;
        uint64_t expected_write_size = op->expected_write_size;
	uint32_t flags = op->alloc_hint_flags;
	r = _setallochint(txc, c, o,
			  expected_object_size,
			  expected_write_size,
			  flags);
      }
      break;

    default:
      derr << "bad op " << op->op << dendl;
      ceph_abort();
    }

  endop:
    if (r < 0) {
      bool ok = false;

      if (r == -ENOENT && !(op->op == Transaction::OP_CLONERANGE ||
			    op->op == Transaction::OP_CLONE ||
			    op->op == Transaction::OP_CLONERANGE2 ||
			    op->op == Transaction::OP_COLL_ADD))
	// -ENOENT is usually okay
	ok = true;
      if (r == -ENODATA)
	ok = true;

      if (!ok) {
	const char *msg = "unexpected error code";

	if (r == -ENOENT && (op->op == Transaction::OP_CLONERANGE ||
			     op->op == Transaction::OP_CLONE ||
			     op->op == Transaction::OP_CLONERANGE2))
	  msg = "ENOENT on clone suggests osd bug";

	if (r == -ENOSPC)
	  // For now, if we hit _any_ ENOSPC, crash, before we do any damage
	  // by partially applying transactions.
	  msg = "ENOSPC from key value store, misconfigured cluster";

	if (r == -ENOTEMPTY) {
	  msg = "ENOTEMPTY suggests garbage data in osd data dir";
	}

	dout(0) << " error " << cpp_strerror(r) << " not handled on operation " << op->op
		<< " (op " << pos << ", counting from 0)" << dendl;
	dout(0) << msg << dendl;
	dout(0) << " transaction dump:\n";
	JSONFormatter f(true);
	f.open_object_section("transaction");
	t->dump(&f);
	f.close_section();
	f.flush(*_dout);
	*_dout << dendl;
	ceph_abort_msg("unexpected error");
      }
    }
#endif
  }

  //
  // Commit the transaction in hse
  //

  // hse_kvdb_txn_commit()


=======
static constexpr std::string_view CEPH_METADATA_KVS_NAME = "ceph-metadata";
static constexpr std::string_view COLLECTION_OBJECT_KVS_NAME = "collection-object";
static constexpr std::string_view OBJECT_DATA_KVS_NAME = "object-data";
static constexpr std::string_view OBJECT_XATTR_KVS_NAME = "object-xattr";
static constexpr std::string_view OBJECT_OMAP_KVS_NAME = "object-omap";

HseStore::~HseStore()
{
}

int HseStore::mount()
{
  hse_err_t rc = 0;

  rc = hse_kvdb_init();
  if (rc) {
    goto err_out;
  }

  rc = hse_kvdb_open(kvdb_name.data(), nullptr, &kvdb);
  if (rc) {
    dout(10) << " failed to open the kvdb" << dendl;
    goto err_out;
  }

  /* HSE_TODO: how to handle error logic here */
  rc = hse_kvdb_kvs_open(kvdb, CEPH_METADATA_KVS_NAME.data(), nullptr, &ceph_metadata_kvs);
  if (rc) {
    dout(10) << " failed to open the ceph-metadata kvs" << dendl;
    goto err_out;
  }

  rc = hse_kvdb_kvs_open(kvdb, COLLECTION_OBJECT_KVS_NAME.data(), nullptr, &collection_object_kvs);
  if (rc) {
    dout(10) << " failed to open the collection-object kvs" << dendl;
    goto err_out;
  }

  rc = hse_kvdb_kvs_open(kvdb, OBJECT_DATA_KVS_NAME.data(), nullptr, &object_data_kvs);
  if (rc) {
    dout(10) << " failed to open the object-data kvs" << dendl;
    goto err_out;
  }

  rc = hse_kvdb_kvs_open(kvdb, OBJECT_XATTR_KVS_NAME.data(), nullptr, &object_xattr_kvs);
  if (rc) {
    dout(10) << " failed to open the object-xattr kvs" << dendl;
    goto err_out;
  }

  rc = hse_kvdb_kvs_open(kvdb, OBJECT_OMAP_KVS_NAME.data(), nullptr, &object_omap_kvs);
  if (rc) {
    dout(10) << " failed to open the object-omap kvs" << dendl;
    goto err_out;
  }

err_out:
  return rc ? -hse_err_to_errno(rc) : 0;
}

int HseStore::umount()
{
  hse_err_t rc = 0;

  /* HSE_TODO: how to handle error logic here */
  rc = hse_kvdb_kvs_close(ceph_metadata_kvs);
  if (rc) {
    dout(10) << " failed to close the ceph-metadata kvs" << dendl;
    goto err_out;
  }
  ceph_metadata_kvs = nullptr;

  rc = hse_kvdb_kvs_close(collection_object_kvs);
  if (rc) {
    dout(10) << " failed to close the collection-object kvs" << dendl;
    goto err_out;
  }
  collection_object_kvs = nullptr;

  rc = hse_kvdb_kvs_close(object_data_kvs);
  if (rc) {
    dout(10) << " failed to close the object-data kvs" << dendl;
    goto err_out;
  }
  object_data_kvs = nullptr;

  rc = hse_kvdb_kvs_close(object_xattr_kvs);
  if (rc) {
    dout(10) << " failed to close the object-xattr kvs" << dendl;
    goto err_out;
  }
  object_xattr_kvs = nullptr;

  rc = hse_kvdb_kvs_close(object_omap_kvs);
  if (rc) {
    dout(10) << " failed to close the object-omap kvs" << dendl;
    goto err_out;
  }
  object_omap_kvs = nullptr;

  rc = hse_kvdb_close(kvdb);
  if (rc) {
    dout(10) << " failed to close the kvdb" << dendl;
    goto err_out;
  }
  kvdb = nullptr;

err_out:
  hse_kvdb_fini();

  return rc ? -hse_err_to_errno(rc) : 0;
}

int HseStore::mkfs()
{
  hse_err_t rc = 0;

  rc = hse_kvdb_init();
  if (rc) {
    goto err_out;
  }

  /* HSE_TODO: how to handle error logic here */
  rc = hse_kvdb_make(kvdb_name.data(), nullptr);
  if (rc) {
    dout(10) << " failed to make the kvdb" << dendl;
    goto err_out;
  }

  rc = hse_kvdb_open(kvdb_name.data(), nullptr, &kvdb);
  if (rc) {
    dout(10) << " failed to open the kvdb" << dendl;
    goto err_out;
  }

  rc = hse_kvdb_kvs_make(kvdb, CEPH_METADATA_KVS_NAME.data(), nullptr);
  if (rc) {
    dout(10) << " failed to make the ceph-metadata kvs" << dendl;
    goto kvdb_out;
  }

  rc = hse_kvdb_kvs_make(kvdb, COLLECTION_OBJECT_KVS_NAME.data(), nullptr);
  if (rc) {
    dout(10) << " failed to make the collection-object kvs" << dendl;
    goto kvdb_out;
  }

  rc = hse_kvdb_kvs_make(kvdb, OBJECT_DATA_KVS_NAME.data(), nullptr);
  if (rc) {
    dout(10) << " failed to make the object-data kvs" << dendl;
    goto kvdb_out;
  }

  rc = hse_kvdb_kvs_make(kvdb, OBJECT_XATTR_KVS_NAME.data(), nullptr);
  if (rc) {
    dout(10) << " failed to make the object-xattr kvs" << dendl;
    goto kvdb_out;
  }

  rc = hse_kvdb_kvs_make(kvdb, OBJECT_OMAP_KVS_NAME.data(), nullptr);
  if (rc) {
    dout(10) << " failed to make the object-omap kvs" << dendl;
    goto kvdb_out;
  }

kvdb_out:
  rc = hse_kvdb_close(kvdb);
err_out:
  hse_kvdb_fini();

  return rc ? -hse_err_to_errno(rc) : 0;
>>>>>>> 6adda006
}<|MERGE_RESOLUTION|>--- conflicted
+++ resolved
@@ -23,7 +23,13 @@
 #undef dout_prefix
 #define dout_prefix *_dout << "hsestore(" << path << ") "
 
-<<<<<<< HEAD
+
+static constexpr std::string_view CEPH_METADATA_KVS_NAME = "ceph-metadata";
+static constexpr std::string_view COLLECTION_OBJECT_KVS_NAME = "collection-object";
+static constexpr std::string_view OBJECT_DATA_KVS_NAME = "object-data";
+static constexpr std::string_view OBJECT_XATTR_KVS_NAME = "object-xattr";
+static constexpr std::string_view OBJECT_OMAP_KVS_NAME = "object-omap";
+
 //
 // WaitCondTs functions
 //
@@ -183,8 +189,9 @@
 
 
 HseStore::HseStore(CephContext *cct, const string& path)
-  : ObjectStore(cct, path),
-    finisher(cct)
+  : ObjectStore(cct, path), 
+    finisher(cct),
+    kvdb_name(cct->_conf->hsestore_kvdb)
 {
 }
 HseStore::~HseStore()
@@ -287,6 +294,169 @@
   // The WaitCondTs destructor (variable ts) will wakeup the next queue_transactions()
   // thread waiting to run on the collection.
   return 0;
+}
+
+int HseStore::mount()
+{
+  hse_err_t rc = 0;
+
+  rc = hse_kvdb_init();
+  if (rc) {
+    goto err_out;
+  }
+
+  rc = hse_kvdb_open(kvdb_name.data(), nullptr, &kvdb);
+  if (rc) {
+    dout(10) << " failed to open the kvdb" << dendl;
+    goto err_out;
+  }
+
+  /* HSE_TODO: how to handle error logic here */
+  rc = hse_kvdb_kvs_open(kvdb, CEPH_METADATA_KVS_NAME.data(), nullptr, &ceph_metadata_kvs);
+  if (rc) {
+    dout(10) << " failed to open the ceph-metadata kvs" << dendl;
+    goto err_out;
+  }
+
+  rc = hse_kvdb_kvs_open(kvdb, COLLECTION_OBJECT_KVS_NAME.data(), nullptr, &collection_object_kvs);
+  if (rc) {
+    dout(10) << " failed to open the collection-object kvs" << dendl;
+    goto err_out;
+  }
+
+  rc = hse_kvdb_kvs_open(kvdb, OBJECT_DATA_KVS_NAME.data(), nullptr, &object_data_kvs);
+  if (rc) {
+    dout(10) << " failed to open the object-data kvs" << dendl;
+    goto err_out;
+  }
+
+  rc = hse_kvdb_kvs_open(kvdb, OBJECT_XATTR_KVS_NAME.data(), nullptr, &object_xattr_kvs);
+  if (rc) {
+    dout(10) << " failed to open the object-xattr kvs" << dendl;
+    goto err_out;
+  }
+
+  rc = hse_kvdb_kvs_open(kvdb, OBJECT_OMAP_KVS_NAME.data(), nullptr, &object_omap_kvs);
+  if (rc) {
+    dout(10) << " failed to open the object-omap kvs" << dendl;
+    goto err_out;
+  }
+
+err_out:
+  return rc ? -hse_err_to_errno(rc) : 0;
+}
+
+int HseStore::umount()
+{
+  hse_err_t rc = 0;
+
+  /* HSE_TODO: how to handle error logic here */
+  rc = hse_kvdb_kvs_close(ceph_metadata_kvs);
+  if (rc) {
+    dout(10) << " failed to close the ceph-metadata kvs" << dendl;
+    goto err_out;
+  }
+  ceph_metadata_kvs = nullptr;
+
+  rc = hse_kvdb_kvs_close(collection_object_kvs);
+  if (rc) {
+    dout(10) << " failed to close the collection-object kvs" << dendl;
+    goto err_out;
+  }
+  collection_object_kvs = nullptr;
+
+  rc = hse_kvdb_kvs_close(object_data_kvs);
+  if (rc) {
+    dout(10) << " failed to close the object-data kvs" << dendl;
+    goto err_out;
+  }
+  object_data_kvs = nullptr;
+
+  rc = hse_kvdb_kvs_close(object_xattr_kvs);
+  if (rc) {
+    dout(10) << " failed to close the object-xattr kvs" << dendl;
+    goto err_out;
+  }
+  object_xattr_kvs = nullptr;
+
+  rc = hse_kvdb_kvs_close(object_omap_kvs);
+  if (rc) {
+    dout(10) << " failed to close the object-omap kvs" << dendl;
+    goto err_out;
+  }
+  object_omap_kvs = nullptr;
+
+  rc = hse_kvdb_close(kvdb);
+  if (rc) {
+    dout(10) << " failed to close the kvdb" << dendl;
+    goto err_out;
+  }
+  kvdb = nullptr;
+
+err_out:
+  hse_kvdb_fini();
+
+  return rc ? -hse_err_to_errno(rc) : 0;
+}
+
+int HseStore::mkfs()
+{
+  hse_err_t rc = 0;
+
+  rc = hse_kvdb_init();
+  if (rc) {
+    goto err_out;
+  }
+
+  /* HSE_TODO: how to handle error logic here */
+  rc = hse_kvdb_make(kvdb_name.data(), nullptr);
+  if (rc) {
+    dout(10) << " failed to make the kvdb" << dendl;
+    goto err_out;
+  }
+
+  rc = hse_kvdb_open(kvdb_name.data(), nullptr, &kvdb);
+  if (rc) {
+    dout(10) << " failed to open the kvdb" << dendl;
+    goto err_out;
+  }
+
+  rc = hse_kvdb_kvs_make(kvdb, CEPH_METADATA_KVS_NAME.data(), nullptr);
+  if (rc) {
+    dout(10) << " failed to make the ceph-metadata kvs" << dendl;
+    goto kvdb_out;
+  }
+
+  rc = hse_kvdb_kvs_make(kvdb, COLLECTION_OBJECT_KVS_NAME.data(), nullptr);
+  if (rc) {
+    dout(10) << " failed to make the collection-object kvs" << dendl;
+    goto kvdb_out;
+  }
+
+  rc = hse_kvdb_kvs_make(kvdb, OBJECT_DATA_KVS_NAME.data(), nullptr);
+  if (rc) {
+    dout(10) << " failed to make the object-data kvs" << dendl;
+    goto kvdb_out;
+  }
+
+  rc = hse_kvdb_kvs_make(kvdb, OBJECT_XATTR_KVS_NAME.data(), nullptr);
+  if (rc) {
+    dout(10) << " failed to make the object-xattr kvs" << dendl;
+    goto kvdb_out;
+  }
+
+  rc = hse_kvdb_kvs_make(kvdb, OBJECT_OMAP_KVS_NAME.data(), nullptr);
+  if (rc) {
+    dout(10) << " failed to make the object-omap kvs" << dendl;
+    goto kvdb_out;
+  }
+
+kvdb_out:
+  rc = hse_kvdb_close(kvdb);
+err_out:
+  hse_kvdb_fini();
+
+  return rc ? -hse_err_to_errno(rc) : 0;
 }
 
 // Process (till hse_kvdb_txn_commit() returns) one transaction
@@ -656,179 +826,4 @@
   //
 
   // hse_kvdb_txn_commit()
-
-
-=======
-static constexpr std::string_view CEPH_METADATA_KVS_NAME = "ceph-metadata";
-static constexpr std::string_view COLLECTION_OBJECT_KVS_NAME = "collection-object";
-static constexpr std::string_view OBJECT_DATA_KVS_NAME = "object-data";
-static constexpr std::string_view OBJECT_XATTR_KVS_NAME = "object-xattr";
-static constexpr std::string_view OBJECT_OMAP_KVS_NAME = "object-omap";
-
-HseStore::~HseStore()
-{
-}
-
-int HseStore::mount()
-{
-  hse_err_t rc = 0;
-
-  rc = hse_kvdb_init();
-  if (rc) {
-    goto err_out;
-  }
-
-  rc = hse_kvdb_open(kvdb_name.data(), nullptr, &kvdb);
-  if (rc) {
-    dout(10) << " failed to open the kvdb" << dendl;
-    goto err_out;
-  }
-
-  /* HSE_TODO: how to handle error logic here */
-  rc = hse_kvdb_kvs_open(kvdb, CEPH_METADATA_KVS_NAME.data(), nullptr, &ceph_metadata_kvs);
-  if (rc) {
-    dout(10) << " failed to open the ceph-metadata kvs" << dendl;
-    goto err_out;
-  }
-
-  rc = hse_kvdb_kvs_open(kvdb, COLLECTION_OBJECT_KVS_NAME.data(), nullptr, &collection_object_kvs);
-  if (rc) {
-    dout(10) << " failed to open the collection-object kvs" << dendl;
-    goto err_out;
-  }
-
-  rc = hse_kvdb_kvs_open(kvdb, OBJECT_DATA_KVS_NAME.data(), nullptr, &object_data_kvs);
-  if (rc) {
-    dout(10) << " failed to open the object-data kvs" << dendl;
-    goto err_out;
-  }
-
-  rc = hse_kvdb_kvs_open(kvdb, OBJECT_XATTR_KVS_NAME.data(), nullptr, &object_xattr_kvs);
-  if (rc) {
-    dout(10) << " failed to open the object-xattr kvs" << dendl;
-    goto err_out;
-  }
-
-  rc = hse_kvdb_kvs_open(kvdb, OBJECT_OMAP_KVS_NAME.data(), nullptr, &object_omap_kvs);
-  if (rc) {
-    dout(10) << " failed to open the object-omap kvs" << dendl;
-    goto err_out;
-  }
-
-err_out:
-  return rc ? -hse_err_to_errno(rc) : 0;
-}
-
-int HseStore::umount()
-{
-  hse_err_t rc = 0;
-
-  /* HSE_TODO: how to handle error logic here */
-  rc = hse_kvdb_kvs_close(ceph_metadata_kvs);
-  if (rc) {
-    dout(10) << " failed to close the ceph-metadata kvs" << dendl;
-    goto err_out;
-  }
-  ceph_metadata_kvs = nullptr;
-
-  rc = hse_kvdb_kvs_close(collection_object_kvs);
-  if (rc) {
-    dout(10) << " failed to close the collection-object kvs" << dendl;
-    goto err_out;
-  }
-  collection_object_kvs = nullptr;
-
-  rc = hse_kvdb_kvs_close(object_data_kvs);
-  if (rc) {
-    dout(10) << " failed to close the object-data kvs" << dendl;
-    goto err_out;
-  }
-  object_data_kvs = nullptr;
-
-  rc = hse_kvdb_kvs_close(object_xattr_kvs);
-  if (rc) {
-    dout(10) << " failed to close the object-xattr kvs" << dendl;
-    goto err_out;
-  }
-  object_xattr_kvs = nullptr;
-
-  rc = hse_kvdb_kvs_close(object_omap_kvs);
-  if (rc) {
-    dout(10) << " failed to close the object-omap kvs" << dendl;
-    goto err_out;
-  }
-  object_omap_kvs = nullptr;
-
-  rc = hse_kvdb_close(kvdb);
-  if (rc) {
-    dout(10) << " failed to close the kvdb" << dendl;
-    goto err_out;
-  }
-  kvdb = nullptr;
-
-err_out:
-  hse_kvdb_fini();
-
-  return rc ? -hse_err_to_errno(rc) : 0;
-}
-
-int HseStore::mkfs()
-{
-  hse_err_t rc = 0;
-
-  rc = hse_kvdb_init();
-  if (rc) {
-    goto err_out;
-  }
-
-  /* HSE_TODO: how to handle error logic here */
-  rc = hse_kvdb_make(kvdb_name.data(), nullptr);
-  if (rc) {
-    dout(10) << " failed to make the kvdb" << dendl;
-    goto err_out;
-  }
-
-  rc = hse_kvdb_open(kvdb_name.data(), nullptr, &kvdb);
-  if (rc) {
-    dout(10) << " failed to open the kvdb" << dendl;
-    goto err_out;
-  }
-
-  rc = hse_kvdb_kvs_make(kvdb, CEPH_METADATA_KVS_NAME.data(), nullptr);
-  if (rc) {
-    dout(10) << " failed to make the ceph-metadata kvs" << dendl;
-    goto kvdb_out;
-  }
-
-  rc = hse_kvdb_kvs_make(kvdb, COLLECTION_OBJECT_KVS_NAME.data(), nullptr);
-  if (rc) {
-    dout(10) << " failed to make the collection-object kvs" << dendl;
-    goto kvdb_out;
-  }
-
-  rc = hse_kvdb_kvs_make(kvdb, OBJECT_DATA_KVS_NAME.data(), nullptr);
-  if (rc) {
-    dout(10) << " failed to make the object-data kvs" << dendl;
-    goto kvdb_out;
-  }
-
-  rc = hse_kvdb_kvs_make(kvdb, OBJECT_XATTR_KVS_NAME.data(), nullptr);
-  if (rc) {
-    dout(10) << " failed to make the object-xattr kvs" << dendl;
-    goto kvdb_out;
-  }
-
-  rc = hse_kvdb_kvs_make(kvdb, OBJECT_OMAP_KVS_NAME.data(), nullptr);
-  if (rc) {
-    dout(10) << " failed to make the object-omap kvs" << dendl;
-    goto kvdb_out;
-  }
-
-kvdb_out:
-  rc = hse_kvdb_close(kvdb);
-err_out:
-  hse_kvdb_fini();
-
-  return rc ? -hse_err_to_errno(rc) : 0;
->>>>>>> 6adda006
 }