// -*- mode:C++; tab-width:8; c-basic-offset:2; indent-tabs-mode:t -*-
// vim: ts=8 sw=2 smarttab
/*
 * Ceph - scalable distributed file system
 *
 * Copyright (C) 2021 Micron Technology, Inc.
 *
 * This is free software; you can redistribute it and/or
 * modify it under the terms of the GNU Lesser General Public
 * License version 2.1, as published by the Free Software
 * Foundation.  See file COPYING.
 *
 */

#include <vector>
#include <string>
#include <string_view>
#include <climits>
#include <cstring>

<<<<<<< HEAD
#include "common/errno.h"
=======
extern "C" {
  #include <hse/hse.h>
  #include <hse/hse_limits.h>
}

>>>>>>> 26207ed1
#include "common/debug.h"
#include "include/uuid.h"
#include "HseStore.h"
#include "os/kv.h"

/* Because we are using std::string/std::string_view/char in the code along with
 * uint8_t, let's just assure ourselves that the sizes of char and uint8_t are
 * the same.
 */
static_assert(sizeof(char) == sizeof(uint8_t));

#define dout_context cct
#define dout_subsys ceph_subsys_hsestore
#undef dout_prefix
#define dout_prefix *_dout << "hsestore(" << path << ") "

#define ENCODED_KEY_PREFIX_LEN 13 // 1 + 8 + 4
#define ENCODED_KEY_COLL 14
#define CEPH_METADATA_GENERAL_KEY(key) ("G" key)

static constexpr std::string_view CEPH_METADATA_KVS_NAME = "ceph-metadata";
static constexpr std::string_view COLLECTION_KVS_NAME = "collection";
static constexpr std::string_view COLLECTION_OBJECT_KVS_NAME = "collection-object";
static constexpr std::string_view OBJECT_DATA_KVS_NAME = "object-data";
static constexpr std::string_view OBJECT_XATTR_KVS_NAME = "object-xattr";
static constexpr std::string_view OBJECT_OMAP_KVS_NAME = "object-omap";

static void ghobject_t2key(CephContext *cct, const ghobject_t& oid, std::string *key);
static int key2ghobject_t(const std::string_view key, ghobject_t &oid);
static void coll_t2key(CephContext *cct, const coll_t& coll, std::string *key);
static int key2coll_t(const std::string_view key, coll_t &coll);

//
// WaitCondTs functions
//

// Constructor, called when entering function queue_transactions()
WaitCondTs::WaitCondTs(TransactionSerialization *ts)
{
  this->_ts = ts;
  boost::unique_lock<boost::mutex> lock(ts->_ts_mutex);
  if (ts->_ts_th_running) {
    ts->_ts_th_waiting.push_back(this);
    lock.unlock();

    // Wait for the thread processing transaction[s] and for all thread waiting
    // to do so to go before us.
    this->wait();
  } else {
    // No thread is running transaction on this collection, we can go.
    ts->_ts_th_running = true;
    lock.unlock();
  }
}

//
// Destructor, called when leaving the function queue_transactions()
// Wakeup the oldest thread queue_transaction() waiting to run.
WaitCondTs::~WaitCondTs()
{
  ceph_assert(_ts->_ts_th_running);

  boost::unique_lock<boost::mutex> lock(_ts->_ts_mutex);

  if (_ts->_ts_th_waiting.empty()) {
    // No thread is queued waiting to run
    _ts->_ts_th_running = false;
    lock.unlock();
  } else {
    // Wakeup the oldest thread waiting to run.
    auto it = _ts->_ts_th_waiting.begin();
    auto wcts = *it;
    _ts->_ts_th_waiting.pop_front();
    lock.unlock();

    wcts->wakeup();
  }
}


//
// class TxnWaitPersist functions
//
TxnWaitPersist::TxnWaitPersist(Context *ctx, uint64_t t_seq) : _persist_ctx(ctx), _t_seq(t_seq) {}

//
// Collection functions
//
HseStore::Collection::Collection(HseStore *store, coll_t cid)
  : CollectionImpl(store->cct, cid),
    _store(store)
{
  coll_t2key(_store->cct, cid, &_coll_tkey);
}

void HseStore::Collection::flush()
{
  return;
}

bool HseStore::Collection::flush_commit(Context *ctx)
{
  if ((_t_seq_persisted_latest + 1 == _t_seq_next) || (_t_seq_next == 0)) {
    // All transactions persisted.
    return true;
  }

  // Queue the sync request to the syncer thread
  _syncer->post_sync(this, ctx, _t_seq_next - 1);

  return false;
}

void HseStore::Collection::queue_wait_persist(Context *ctx, uint64_t t_seq) {
	TxnWaitPersist *twp = new TxnWaitPersist(ctx, t_seq);

  boost::unique_lock<std::mutex> lock(_committed_wait_persist_mtx);
  _committed_wait_persist.push_back(twp);
}

void HseStore::Collection::committed_wait_persist_cb(HseStore::Collection *c)
{

  boost::unique_lock<std::mutex> lock(c->_committed_wait_persist_mtx);

  auto it = c->_committed_wait_persist.begin();
  while (it != c->_committed_wait_persist.end()) {
    TxnWaitPersist *twp = *it;

    // Stop at the first transaction not yet persisted.
    if (twp->_t_seq > c->_t_seq_persisted_latest)
    break;

    c->_committed_wait_persist.pop_front();
    lock.unlock();

    // Invoke the Ceph "commit" callback.
    c->_store->finisher.queue(twp->_persist_ctx);

    delete twp;

    lock.lock();
    it = c->_committed_wait_persist.begin();
  }
}


//
// Syncer functions
//
#pragma push_macro("dout_prefix")
#pragma push_macro("dout_context")
#undef dout_prefix
#undef dout_context
#define dout_prefix *_dout << "hsestore "
#define dout_context store->cct

// Sync the whole kvdb
void Syncer::kvdb_sync(HseStore *store)
{
  hse_err_t rc = 0;
  HseStore::Collection *c;
  bool needsync = false;

  // Record for each collection, the latest committed before starting the sync.
  std::shared_lock<ceph::shared_mutex> l{store->coll_lock};
  for (auto const& [key, val] : store->coll_map) {
    c = static_cast<HseStore::Collection*>(val.get());
    c->_t_seq_committed_wait_sync = c->_t_seq_next - 1;
    if (c->_t_seq_persisted_latest < c->_t_seq_committed_wait_sync)
      needsync = true;
  }
  l.unlock();

  if (!needsync)
    return;

  rc = hse_kvdb_sync(store->_kvdb);
  if (rc) {
    dout(10) << " failed to sync the kvdb" << dendl;
    return;
  }

  // Record the latest transaction persisted.
  l.lock();
  for (auto const& [key, val] : store->coll_map) {
    c = static_cast<HseStore::Collection*>(val.get());
    c->_t_seq_persisted_latest = c->_t_seq_committed_wait_sync;

    // Invoke the Ceph "commit" callback for all the transactions that had
    // been committed and are now persisted.
    HseStore::Collection::committed_wait_persist_cb(c);
  }
  l.unlock();
}

// flush_commit() requested a sync
void Syncer::do_sync(HseStore::Collection *c, Context *ctx, uint64_t t_seq_committed_at_flush)
{
  if (c->_t_seq_persisted_latest < t_seq_committed_at_flush) {
    //
    // We have to sync
    //
    Syncer::kvdb_sync(c->_store);
  }

  // Call the flush_commit() callback.
  c->_store->finisher.queue(ctx);
}

void Syncer::timer_cb(const boost::system::error_code& e, boost::asio::deadline_timer* timer,
    HseStore* store)
{
  Syncer::kvdb_sync(store);

  // Restart the timer.
  timer->expires_from_now(boost::posix_time::milliseconds(SYNCER_PERIOD_MS));
  timer->async_wait(boost::bind(Syncer::timer_cb,
        boost::asio::placeholders::error, timer, store));
}
#pragma pop_macro("dout_prefix")
#pragma pop_macro("dout_context")


//
// HseStore functions
//


HseStore::HseStore(CephContext *cct, const std::string& path)
  : ObjectStore(cct, path),
    finisher(cct),
    kvdb_name(cct->_conf->hsestore_kvdb)
{
}

HseStore::~HseStore()
{}

int HseStore::write_meta(const std::string& key, const std::string& value)
{
  hse_err_t rc = 0;
  const size_t encoded_key_size = key.size() + 1;
  auto encoded_key = std::make_unique<uint8_t[]>(encoded_key_size);

  encoded_key[0] = 'G';
  memcpy(encoded_key.get() + 1, key.c_str(), encoded_key_size - 1);
  rc = hse_kvs_put(_ceph_metadata_kvs, nullptr, encoded_key.get(), encoded_key_size,
    value.c_str(), value.size());
  if (rc)
    dout(10) << " failed to write metadata (" << key << ", " << value << ')' << dendl;

  return rc ? -hse_err_to_errno(rc) : 0;
}

int HseStore::read_meta(const std::string& key, std::string *value)
{
  hse_err_t rc = 0;
  bool found = false;
  char buf[HSE_KVS_VLEN_MAX];
  const size_t encoded_key_size = key.size() + 1;
  auto encoded_key = std::make_unique<uint8_t[]>(encoded_key_size);

  encoded_key[0] = 'G';
  memcpy(encoded_key.get() + 1, key.c_str(), encoded_key_size - 1);
  rc = hse_kvs_get(_ceph_metadata_kvs, nullptr, encoded_key.get(), encoded_key_size,
    &found, buf, sizeof(buf), nullptr);
  if (rc)
    dout(10) << " failed to read metadata (" << key << ')' << dendl;
  if (found)
    *value = std::string(buf);

  return rc ? -hse_err_to_errno(rc) : 0;
}

ObjectStore::CollectionHandle HseStore::open_collection(const coll_t &cid)
{
  std::shared_lock<ceph::shared_mutex> l{coll_lock};

  return coll_map[cid];
}

ObjectStore::CollectionHandle HseStore::create_new_collection(const coll_t& cid)
{
  auto c = ceph::make_ref<HseStore::Collection>(this, cid);

  std::unique_lock<ceph::shared_mutex> l{coll_lock};
  new_coll_map[cid] = c;

  return c;
}

bool HseStore::exists(CollectionHandle &c, const ghobject_t &oid)
{
  bool found;
  hse_oid_t hse_oid;

  ghobject_t2hse_oid(c->cid, oid, found, hse_oid);

  return found;
}

int HseStore::list_collections(vector<coll_t>& ls)
{
  std::shared_lock<ceph::shared_mutex> l{coll_lock};

  for (auto const& [key, val] : coll_map)
    ls.push_back(key);

  return 0;
}

bool HseStore::collection_exists(const coll_t& c)
{
  std::shared_lock<ceph::shared_mutex> l{coll_lock};
  return coll_map.count(c);
}

HseStore::CollectionRef HseStore::get_collection(coll_t cid)
{
  std::shared_lock<ceph::shared_mutex> l{coll_lock};
  ceph::unordered_map<coll_t,CollectionRef>::iterator cp = coll_map.find(cid);
  if (cp == coll_map.end())
    return CollectionRef();
  return cp->second;
}

int HseStore::collection_empty(CollectionHandle &c, bool *empty)
{
  hse_err_t rc = 0;

  std::string coll_tkey;
  coll_t2key(cct, c->cid, &coll_tkey);

  struct hse_kvs_cursor *cursor;
  rc = hse_kvs_cursor_create(_collection_object_kvs, nullptr, coll_tkey.c_str(),
    coll_tkey.size(), &cursor);
  if (rc) {
    dout(10) << " failed to create cursor while checking if collection ("
      << c->cid << ") is empty" << dendl;
    goto err_out;
  }

  rc = hse_kvs_cursor_read(cursor, nullptr, nullptr, nullptr, nullptr, nullptr,
    empty);
  if (rc) {
    dout(10) << " failed to read from cursor while checking if collection ("
      << c->cid << ") is empty" << dendl;
    goto destroy_cursor;
  }

destroy_cursor:
  rc = hse_kvs_cursor_destroy(cursor);
  if (rc) {
    dout(10) << " failed to destroy cursor while checking if collection ("
      << c->cid << ") is empty" << dendl;
    goto err_out;
  }

err_out:
  return rc ? -hse_err_to_errno(rc) : 0;
}

hse_err_t HseStore::remove_collection(
    struct hse_kvdb_opspec *os,
    coll_t cid, CollectionRef *c)
{
  hse_err_t rc = 0;

  std::unique_lock<ceph::shared_mutex> l{coll_lock};

  *c = coll_map[cid];
  coll_map.erase(cid);

  l.unlock();

  rc = hse_kvs_prefix_delete(_collection_kvs, os, (*c)->_coll_tkey.c_str(), (*c)->_coll_tkey.size(),
    nullptr);
  if (rc) {
    dout(10) << " failed to prefix delete all data pertaining to collection (" <<
      cid << ") in collection kvs" << dendl;
    goto err_out;
  }
  rc = hse_kvs_prefix_delete(_collection_object_kvs, os, (*c)->_coll_tkey.c_str(),
    (*c)->_coll_tkey.size(), nullptr);
  if (rc) {
    dout(10) << " failed to prefix delete all data pertaining to collection (" <<
      cid << ") in collection-object kvs" << dendl;
    goto err_out;
  }

err_out:
  return rc;
}

hse_err_t HseStore::create_collection(coll_t cid, unsigned bits, CollectionRef *c)
{
  *c = ceph::make_ref<Collection>(this, cid);

  std::unique_lock<ceph::shared_mutex> l{coll_lock};
  new_coll_map[cid] = *c;

  return 0;
}

hse_err_t HseStore::split_collection(
    struct hse_kvdb_opspec *os,
    CollectionRef& c, CollectionRef& d, unsigned bits, int rem)
{
  hse_err_t rc = 0;
  struct hse_kvs_cursor *cursor;
  bool eof = false;

  const coll_t old_cid = c->cid;
  const coll_t new_cid = d->cid;

  std::string oldcid_tkey;
  coll_t2key(cct, old_cid, &oldcid_tkey);
  std::string newcid_tkey;
  coll_t2key(cct, new_cid, &newcid_tkey);

  rc = hse_kvs_cursor_create(_collection_object_kvs, os, oldcid_tkey.c_str(),
    oldcid_tkey.size(), &cursor);
  if (rc) {
    dout(10) << " failed to create cursor while splitting collection ("
      << old_cid << "->" << new_cid << ')' << dendl;
    goto err_out;
  }

  while (!eof) {
    const uint8_t *key;
    size_t key_len;
    rc = hse_kvs_cursor_read(cursor, os, reinterpret_cast<const void **>(&key),
      &key_len, nullptr, nullptr, &eof);
    if (rc) {
      dout(10) << " failed to read from cursor while splitting collections ("
        << old_cid << "->" << new_cid << ')' << dendl;
      goto err_out;
    }

    std::string_view ghobject_tkey {
      reinterpret_cast<const char *>(key + ENCODED_KEY_COLL),
      key_len - ENCODED_KEY_COLL - sizeof(hse_oid_t) };
    ghobject_t obj;
    if (const int err = key2ghobject_t(ghobject_tkey, obj)) {
      dout(10) << " failed to convert key (" << ghobject_tkey << ") to ghobject_t: " << err << dendl;
      goto err_out;
    }

    // if not a match don't put/delete; this check was stolen from MemStore
    if (!obj.match(bits, rem))
      continue;

    auto new_key = std::make_unique<uint8_t[]>(key_len);
    memcpy(new_key.get(), newcid_tkey.c_str(), newcid_tkey.size());
    memcpy(new_key.get() + newcid_tkey.size(), key + newcid_tkey.size(),
      key_len - newcid_tkey.size());

    rc = hse_kvs_put(_collection_object_kvs, os, static_cast<void *>(new_key.get()),
      key_len, nullptr, 0);
    if (rc) {
      dout(10) << " failed to read from cursor while merging collections ("
        << old_cid << "->" << new_cid << ')' << dendl;
      goto err_out;
    }

    rc = hse_kvs_delete(_collection_object_kvs, os, key, key_len);
    if (rc) {
      dout(10) << " failed to data from collection while merging collections ("
        << old_cid << "->" << new_cid << ')' << dendl;
      goto err_out;
    }
  }

  rc = hse_kvs_cursor_destroy(cursor);
  if (rc) {
    dout(10) << " failed to destroy cursor while merging collections ("
      << old_cid << "->" << new_cid << ')' << dendl;
    goto err_out;
  }

err_out:
  return rc;
}

hse_err_t HseStore::merge_collection(
    struct hse_kvdb_opspec *os,
    CollectionRef *c, CollectionRef& d, unsigned bits)
{
  // HSE_TODO: what to do with bits?
  hse_err_t rc = 0;
  struct hse_kvs_cursor *cursor;
  bool eof = false;

  const coll_t old_cid = (*c)->cid;
  const coll_t new_cid = d->cid;

  std::string old_cid_tkey;
  coll_t2key(cct, old_cid, &old_cid_tkey);
  std::string new_cid_tkey;
  coll_t2key(cct, new_cid, &new_cid_tkey);

  rc = hse_kvs_cursor_create(_collection_object_kvs, os, old_cid_tkey.c_str(),
    old_cid_tkey.size(), &cursor);
  if (rc) {
    dout(10) << " failed to create cursor while merging collections (" <<
      old_cid << "->" << new_cid << ')' << dendl;
    goto err_out;
  }

  while (!eof) {
    const uint8_t *key;
    size_t key_len;
    rc = hse_kvs_cursor_read(cursor, os, reinterpret_cast<const void **>(&key),
      &key_len, nullptr, nullptr, &eof);
    if (rc) {
      dout(10) << " failed to read from cursor while merging collections ("
        << old_cid << "->" << new_cid << ')' << dendl;
      goto err_out;
    }

    auto new_key = std::make_unique<uint8_t[]>(key_len);
    memcpy(new_key.get(), new_cid_tkey.c_str(), new_cid_tkey.size());
    memcpy(new_key.get() + ENCODED_KEY_COLL, key + ENCODED_KEY_COLL, key_len - ENCODED_KEY_COLL);

    rc = hse_kvs_put(_collection_object_kvs, os, static_cast<void *>(new_key.get()), key_len, nullptr, 0);
    if (rc) {
      dout(10) << " failed to put while merging collections ("
        << old_cid << "->" << new_cid << ')' << dendl;
      goto err_out;
    }
  }

  rc = hse_kvs_prefix_delete(_collection_object_kvs, os, old_cid_tkey.c_str(),
    old_cid_tkey.size(), nullptr);
  if (rc) {
    dout(10) << " failed to prefix delete data from collection while merging collections ("
      << old_cid << "->" << new_cid << ')' << dendl;
    goto err_out;
  }

  rc = hse_kvs_cursor_destroy(cursor);
  if (rc) {
    dout(10) << " failed to destroy cursor while merging collections ("
      << old_cid << "->" << new_cid << ')' << dendl;
    goto err_out;
  }

err_out:
  return rc;
}

int HseStore::queue_transactions(
  ObjectStore::CollectionHandle& ch,
  std::vector<ceph::os::Transaction>& tls,
  TrackedOpRef op,
  ThreadPool::TPHandle *handle)
{
  Collection *c = static_cast<Collection*>(ch.get());

  //
  // Block if a thread is already processing transactions on this collection.
  // The WaitCondTs destructor will wakeup the next queue_transactions() thread
  // waiting to run on the collection.
  //
  WaitCondTs ts(&(c->_ts));

  for (auto t : tls) {
    Context *contexts;

    start_one_transaction(c, &t);

    //
    // Invoke the two Ceph apply callbacks.
    //
    contexts = t.get_on_applied_sync();
    if (contexts)
      contexts->complete(0);

    contexts = t.get_on_applied();
    if (contexts)
      finisher.queue(contexts);

    //
    // Queue the transaction till persisted.
    // The "commit" Ceph callback will be invoked later when the transaction
    // is persisted by the syncer.
    //
    c->queue_wait_persist(t.get_on_commit(), c->_t_seq_next++);
  }

  // The WaitCondTs destructor (variable ts) will wakeup the next queue_transactions()
  // thread waiting to run on the collection.
  return 0;
}

int HseStore::mount()
{
  hse_err_t rc = 0;
  bool fsid_found = false;
  static const char fsid_key[] = CEPH_METADATA_GENERAL_KEY("fsid");
  // 40 is stolen from BlueStore::_read_fsid()
  uint8_t fsid_buf[40];
  memset(fsid_buf, 0, sizeof(fsid_buf));
  size_t fsid_len;
  std::unique_lock<ceph::shared_mutex> l{coll_lock};

  rc = hse_kvdb_init();
  if (rc) {
    goto err_out;
  }

  rc = hse_kvdb_open(kvdb_name.data(), nullptr, &_kvdb);
  if (rc) {
    dout(10) << " failed to open the kvdb" << dendl;
    goto err_out;
  }

  /* HSE_TODO: how to handle error logic here */
  rc = hse_kvdb_kvs_open(_kvdb, CEPH_METADATA_KVS_NAME.data(), nullptr, &_ceph_metadata_kvs);
  if (rc) {
    dout(10) << " failed to open the ceph-metadata kvs" << dendl;
    goto err_out;
  }

  rc = hse_kvdb_kvs_open(_kvdb, COLLECTION_KVS_NAME.data(), nullptr, &_collection_kvs);
  if (rc) {
    dout(10) << " failed to open the collection kvs" << dendl;
    goto err_out;
  }

  rc = hse_kvdb_kvs_open(_kvdb, COLLECTION_OBJECT_KVS_NAME.data(), nullptr, &_collection_object_kvs);
  if (rc) {
    dout(10) << " failed to open the collection-object kvs" << dendl;
    goto err_out;
  }

  rc = hse_kvdb_kvs_open(_kvdb, OBJECT_DATA_KVS_NAME.data(), nullptr, &_object_data_kvs);
  if (rc) {
    dout(10) << " failed to open the object-data kvs" << dendl;
    goto err_out;
  }

  rc = hse_kvdb_kvs_open(_kvdb, OBJECT_XATTR_KVS_NAME.data(), nullptr, &_object_xattr_kvs);
  if (rc) {
    dout(10) << " failed to open the object-xattr kvs" << dendl;
    goto err_out;
  }

  rc = hse_kvdb_kvs_open(_kvdb, OBJECT_OMAP_KVS_NAME.data(), nullptr, &_object_omap_kvs);
  if (rc) {
    dout(10) << " failed to open the object-omap kvs" << dendl;
    goto err_out;
  }

  struct hse_kvs_cursor *cursor;
  rc = hse_kvs_cursor_create(_collection_kvs, nullptr, nullptr, 0, &cursor);
  if (rc) {
    dout(10) << " failed to create a cursor for populating the in-memory collection map" << dendl;
    goto err_out;
  }

  const uint8_t *key, *val;
  size_t key_len, val_len;
  bool eof;
  while (true) {
    rc = hse_kvs_cursor_read(cursor, nullptr, reinterpret_cast<const void **>(&key),
      &key_len, reinterpret_cast<const void **>(&val), &val_len, &eof);
    if (rc) {
      dout(10) << " failed to read cursor for populating initial coll_map" << dendl;
      goto err_out;
    }

    if (eof)
      break;

    std::string_view coll_tkey { reinterpret_cast<const char *>(key), ENCODED_KEY_COLL };
    coll_t cid;
    if (const int err = key2coll_t(coll_tkey, cid)) {
      dout(10) << " failed to convert key (" << coll_tkey << ") to coll_t: " << err << dendl;
      goto err_out;
    }

    coll_map[cid] = ceph::make_ref<Collection>(this, std::move(cid));
  }

  rc = hse_kvs_cursor_destroy(cursor);
  if (rc) {
    dout(10) << " failed to destroy cursor while populating initial coll_map" << dendl;
    goto err_out;
  }

  // -1 removed the NUL byte
<<<<<<< HEAD
  rc = hse_kvs_get(_ceph_metadata_kvs, nullptr, fsid_key, sizeof(fsid_key) - 1,
    &fsid_found, fsid_buf, sizeof(fsid_buf), nullptr);
=======
  rc = hse_kvs_get(ceph_metadata_kvs, nullptr, fsid_key, sizeof(fsid_key) - 1,
    &fsid_found, fsid_buf, sizeof(fsid_buf), &fsid_len);
>>>>>>> 26207ed1
  if (rc) {
    dout(10) << " failed to get fsid" << dendl;
    goto err_out;
  }
  if (!fsid.parse(reinterpret_cast<char *>(fsid_buf))) {
    printf("get: %zu %s\n", fsid_len, fsid_buf);
    dout(10) << " failed to parse fsid" << dendl;
    rc = ENOTRECOVERABLE;
    goto err_out;
  }

err_out:
  return rc ? -hse_err_to_errno(rc) : 0;
}

int HseStore::umount()
{
  hse_err_t rc = 0;
  std::unique_lock<ceph::shared_mutex> l{coll_lock};

  /* HSE_TODO: how to handle error logic here */
  rc = hse_kvdb_kvs_close(_ceph_metadata_kvs);
  if (rc) {
    dout(10) << " failed to close the ceph-metadata kvs" << dendl;
    goto err_out;
  }
  _ceph_metadata_kvs = nullptr;

  rc = hse_kvdb_kvs_close(_collection_kvs);
  if (rc) {
    dout(10) << " failed to close the collection kvs" << dendl;
    goto err_out;
  }
  _collection_kvs = nullptr;

  rc = hse_kvdb_kvs_close(_collection_object_kvs);
  if (rc) {
    dout(10) << " failed to close the collection-object kvs" << dendl;
    goto err_out;
  }
  _collection_object_kvs = nullptr;

  rc = hse_kvdb_kvs_close(_object_data_kvs);
  if (rc) {
    dout(10) << " failed to close the object-data kvs" << dendl;
    goto err_out;
  }
  _object_data_kvs = nullptr;

  rc = hse_kvdb_kvs_close(_object_xattr_kvs);
  if (rc) {
    dout(10) << " failed to close the object-xattr kvs" << dendl;
    goto err_out;
  }
  _object_xattr_kvs = nullptr;

  rc = hse_kvdb_kvs_close(_object_omap_kvs);
  if (rc) {
    dout(10) << " failed to close the object-omap kvs" << dendl;
    goto err_out;
  }
  _object_omap_kvs = nullptr;

  rc = hse_kvdb_close(_kvdb);
  if (rc) {
    dout(10) << " failed to close the kvdb" << dendl;
    goto err_out;
  }
  _kvdb = nullptr;

  new_coll_map.clear();
  coll_map.clear();

err_out:
  hse_kvdb_fini();

  return rc ? -hse_err_to_errno(rc) : 0;
}

int HseStore::mkfs()
{
  hse_err_t rc = 0;
  static const char fsid_key[] = CEPH_METADATA_GENERAL_KEY("fsid");

  if (fsid.is_zero()) {
    fsid.generate_random();
    dout(1) << " generated fsid " << fsid << dendl;
  } else {
    dout(1) << " using provided fsid " << fsid << dendl;
  }

  const std::string fsid_str = fsid.to_string();

  rc = hse_kvdb_init();
  if (rc) {
    goto err_out;
  }

  /* HSE_TODO: how to handle error logic here */
  rc = hse_kvdb_make(kvdb_name.data(), nullptr);
  if (rc && hse_err_to_errno(rc) != EEXIST) {
    dout(10) << " failed to make the kvdb" << dendl;
    goto err_out;
  }

<<<<<<< HEAD
  rc = hse_kvdb_open(kvdb_name.data(), nullptr, &_kvdb);
  if (rc) {
=======
  rc = hse_kvdb_open(kvdb_name.data(), nullptr, &kvdb);
  if (rc && hse_err_to_errno(rc) != EEXIST) {
>>>>>>> 26207ed1
    dout(10) << " failed to open the kvdb" << dendl;
    goto err_out;
  }

<<<<<<< HEAD
  rc = hse_kvdb_kvs_make(_kvdb, CEPH_METADATA_KVS_NAME.data(), nullptr);
  if (rc) {
=======
  rc = hse_kvdb_kvs_make(kvdb, CEPH_METADATA_KVS_NAME.data(), nullptr);
  if (rc && hse_err_to_errno(rc) != EEXIST) {
>>>>>>> 26207ed1
    dout(10) << " failed to make the ceph-metadata kvs" << dendl;
    goto kvdb_out;
  }

<<<<<<< HEAD
  rc = hse_kvdb_kvs_make(_kvdb, COLLECTION_KVS_NAME.data(), nullptr);
  if (rc) {
=======
  rc = hse_kvdb_kvs_make(kvdb, COLLECTION_KVS_NAME.data(), nullptr);
  if (rc && hse_err_to_errno(rc) != EEXIST) {
>>>>>>> 26207ed1
    dout(10) << " failed to make the collection kvs" << dendl;
    goto kvdb_out;
  }

<<<<<<< HEAD
  rc = hse_kvdb_kvs_make(_kvdb, COLLECTION_OBJECT_KVS_NAME.data(), nullptr);
  if (rc) {
=======
  rc = hse_kvdb_kvs_make(kvdb, COLLECTION_OBJECT_KVS_NAME.data(), nullptr);
  if (rc && hse_err_to_errno(rc) != EEXIST) {
>>>>>>> 26207ed1
    dout(10) << " failed to make the collection-object kvs" << dendl;
    goto kvdb_out;
  }

<<<<<<< HEAD
  rc = hse_kvdb_kvs_make(_kvdb, OBJECT_DATA_KVS_NAME.data(), nullptr);
  if (rc) {
=======
  rc = hse_kvdb_kvs_make(kvdb, OBJECT_DATA_KVS_NAME.data(), nullptr);
  if (rc && hse_err_to_errno(rc) != EEXIST) {
>>>>>>> 26207ed1
    dout(10) << " failed to make the object-data kvs" << dendl;
    goto kvdb_out;
  }

<<<<<<< HEAD
  rc = hse_kvdb_kvs_make(_kvdb, OBJECT_XATTR_KVS_NAME.data(), nullptr);
  if (rc) {
=======
  rc = hse_kvdb_kvs_make(kvdb, OBJECT_XATTR_KVS_NAME.data(), nullptr);
  if (rc && hse_err_to_errno(rc) != EEXIST) {
>>>>>>> 26207ed1
    dout(10) << " failed to make the object-xattr kvs" << dendl;
    goto kvdb_out;
  }

<<<<<<< HEAD
  rc = hse_kvdb_kvs_make(_kvdb, OBJECT_OMAP_KVS_NAME.data(), nullptr);
  if (rc) {
=======
  rc = hse_kvdb_kvs_make(kvdb, OBJECT_OMAP_KVS_NAME.data(), nullptr);
  if (rc && hse_err_to_errno(rc) != EEXIST) {
>>>>>>> 26207ed1
    dout(10) << " failed to make the object-omap kvs" << dendl;
    goto kvdb_out;
  }

<<<<<<< HEAD
kvdb_out:
  rc = hse_kvdb_close(_kvdb);
err_out:
  hse_kvdb_fini();

  return rc ? -hse_err_to_errno(rc) : 0;
}

/*
 * Update the Onode if necessary.
 */
void HseStore::Collection::get_onode(
  Onode& o,
  const ghobject_t& oid,
  bool create)
{
  hse_oid_t hse_oid;
  bool found;

  if (!o.o_gotten) {
    o.o_gotten = true;
    o.o_oid = std::addressof(oid);
    ghobject_t2key(_store->cct, oid, &o.o_ghobject_tkey);
  }

  if (o.o_exists || o.o_dirty)
    return;


  this->_store->ghobject_t2hse_oid(this->cid, oid, found, hse_oid);

  if (found) {
    o.o_hse_oid = hse_oid;
    o.o_exists = true;
  } else {
    if (create)
      o.o_dirty = true;
  }
}

void HseStore::set_fsid(uuid_d u)
{
  hse_err_t rc = 0;

  static const char fsid_key[] = CEPH_METADATA_GENERAL_KEY("fsid");

  // -1 removes NUL byte
  rc = hse_kvs_put(_ceph_metadata_kvs, nullptr, fsid_key, sizeof(fsid_key) - 1,
    u.bytes(), u.uuid.size());

  fsid = u;
=======
  rc = hse_kvdb_kvs_open(kvdb, CEPH_METADATA_KVS_NAME.data(), nullptr,
    &ceph_metadata_kvs);
  if (rc) {
    dout(10) << " failed to open ceph-metadata kvs" << dendl;
    goto kvdb_out;
  }

  // -1 removes NUL byte
  printf("put: %zu %s", fsid_str.size(), fsid_str.c_str());
  rc = hse_kvs_put(ceph_metadata_kvs, nullptr, fsid_key, sizeof(fsid_key) - 1,
    fsid_str.c_str(), fsid_str.size());
  if (rc) {
    dout(10) << " failed to persist fsid" << dendl;
    goto kvdb_out;
  }
>>>>>>> 26207ed1

  rc = hse_kvdb_kvs_close(ceph_metadata_kvs);
  if (rc) {
    dout(10) << " failed to close ceph-metadata kvs" << dendl;
    goto kvdb_out;
  }

kvdb_out:
  rc = hse_kvdb_close(kvdb);
err_out:
  hse_kvdb_fini();

  return rc && hse_err_to_errno(rc) != EEXIST ? -hse_err_to_errno(rc) : 0;
}

hse_err_t HseStore::write(
  struct hse_kvdb_opspec *os,
  CollectionRef& c,
  Onode& o,
  uint64_t offset, size_t length,
  bufferlist& bl,
  uint32_t fadvise_flags)
{
  hse_err_t rc = 0;

  dout(15) << __func__ << " " << c->cid << " " << *o.o_oid
	   << " " << offset << "~" << length
	   << dendl;

  dout(10) << __func__ << " " << c->cid << " " << *o.o_oid
	   << " " << offset << "~" << length
	   << " = " << rc << dendl;
  return rc;
}

// Process (till hse_kvdb_txn_commit() returns) one transaction
void HseStore::start_one_transaction(Collection *c, Transaction *t)
{
  struct hse_kvdb_opspec os;
  hse_err_t rc = 0; 
  HSE_KVDB_OPSPEC_INIT(&os);
  Transaction::iterator i = t->begin();

  //
  // Start a hse transaction.
  //
  os.kop_txn = hse_kvdb_txn_alloc(_kvdb);
  rc = hse_kvdb_txn_begin(_kvdb, os.kop_txn);
  if (rc) {
    hse_kvdb_txn_free(_kvdb, os.kop_txn);
    dout(10) << __func__ << " failed to begin transaction " << c->cid << dendl;
    return;
  }

  std::vector<CollectionRef> cvec(i.colls.size());
  unsigned j = 0;
  for (auto c : i.colls) {
    cvec[j++] = get_collection(c);
  }

  vector<HseStore::Onode> ovec(i.objects.size());

  for (int pos = 0; i.have_op(); ++pos) {
    const Transaction::Op *op = i.decode_op();

    // no coll or obj
    if (op->op == Transaction::OP_NOP)
      continue;

    // collection operations
    CollectionRef &c = cvec[op->cid];
    switch (op->op) {
    case Transaction::OP_RMCOLL:
      {
        const coll_t &cid = i.get_cid(op->cid);
        rc = remove_collection(&os, cid, &c);
        if (!rc)
          continue;
      }
      break;

    case Transaction::OP_MKCOLL:
      {
        ceph_assert(!c);
        const coll_t &cid = i.get_cid(op->cid);
        rc = create_collection(cid, op->split_bits, &c);
        if (!rc)
          continue;
      }
      break;

    case Transaction::OP_SPLIT_COLLECTION:
      ceph_abort_msg("deprecated");
      break;

    case Transaction::OP_SPLIT_COLLECTION2:
      {
        const uint32_t bits = op->split_bits;
        const uint32_t rem = op->split_rem;
        rc = split_collection(&os, c, cvec[op->dest_cid], bits, rem);
        if (!rc)
          continue;
      }
      break;

    case Transaction::OP_MERGE_COLLECTION:
      {
        const uint32_t bits = op->split_bits;
	rc = merge_collection(&os, &c, cvec[op->dest_cid], bits);
        if (!rc)
          continue;
      }
      break;

    case Transaction::OP_COLL_HINT:
      {
        ceph_abort_msg("not supported");
      }
      break;

    case Transaction::OP_COLL_SETATTR:
      rc = EOPNOTSUPP;
      break;

    case Transaction::OP_COLL_RMATTR:
      rc = EOPNOTSUPP;
      break;

    case Transaction::OP_COLL_RENAME:
      ceph_abort_msg("not implemented");
      break;
    }

    if (rc != 0) {
	    /*
      derr << " error " << cpp_strerror(r)
	   << " not handled on operation " << op->op
	   << " (op " << pos << ", counting from 0)" << dendl;
      dout(0) << " transaction dump:\n";
      JSONFormatter f(true);
      f.open_object_section("transaction");
      t->dump(&f);
      f.close_section();
      f.flush(*_dout);
      *_dout << dendl;
      */
      ceph_abort_msg("unexpected error");
    }

    // object operations
    Onode &o = ovec[op->oid];
    if (!o.o_gotten) {
      // these operations implicity create the object
      bool create = false;
      if (op->op == Transaction::OP_TOUCH ||
	  op->op == Transaction::OP_CREATE ||
	  op->op == Transaction::OP_WRITE ||
	  op->op == Transaction::OP_ZERO) {
	create = true;
      }
      const ghobject_t &oid = i.get_oid(op->oid);
      c->get_onode(o, oid, create);
      if (!create) {
	if (!o.o_exists) {
	  dout(10) << __func__ << " op " << op->op << " got ENOENT on "
		   << oid << dendl;
	  rc = ENOENT;
	  goto endop;
	}
      }
    }

    switch (op->op) {
    case Transaction::OP_TOUCH:
    case Transaction::OP_CREATE:
      rc = kv_create_obj(&os, c, o);
      break;

#if 0
    case Transaction::OP_WRITE:
      {
        uint64_t off = op->off;
        uint64_t len = op->len;
	uint32_t fadvise_flags = i.get_fadvise_flags();
        bufferlist bl;
        i.decode_bl(bl);
	r = write(c, o, off, len, bl, fadvise_flags);
      }
      break;

    case Transaction::OP_ZERO:
      {
        uint64_t off = op->off;
        uint64_t len = op->len;
	r = _zero(txc, c, o, off, len);
      }
      break;

    case Transaction::OP_TRIMCACHE:
      {
        // deprecated, no-op
      }
      break;

    case Transaction::OP_TRUNCATE:
      {
        uint64_t off = op->off;
	r = _truncate(txc, c, o, off);
      }
      break;

    case Transaction::OP_REMOVE:
	r = _remove(txc, c, o);
      break;

    case Transaction::OP_SETATTR:
      {
        string name = i.decode_string();
        bufferlist bl;
        i.decode_bl(bl);
	map<string, bufferptr> to_set;
	to_set[name] = bufferptr(bl.c_str(), bl.length());
	r = _setattrs(txc, c, o, to_set);
      }
      break;

    case Transaction::OP_SETATTRS:
      {
        map<string, bufferptr> aset;
        i.decode_attrset(aset);
	r = _setattrs(txc, c, o, aset);
      }
      break;

    case Transaction::OP_RMATTR:
      {
	string name = i.decode_string();
	r = _rmattr(txc, c, o, name);
      }
      break;

    case Transaction::OP_RMATTRS:
      {
	r = _rmattrs(txc, c, o);
      }
      break;

    case Transaction::OP_CLONE:
      {
        const ghobject_t& noid = i.get_oid(op->dest_oid);
	OnodeRef no = c->get_onode(noid, true);
	r = _clone(txc, c, o, no);
      }
      break;

    case Transaction::OP_CLONERANGE:
      ceph_abort_msg("deprecated");
      break;

    case Transaction::OP_CLONERANGE2:
      {
	const ghobject_t& noid = i.get_oid(op->dest_oid);
	OnodeRef no = c->get_onode(noid, true);
        uint64_t srcoff = op->off;
        uint64_t len = op->len;
        uint64_t dstoff = op->dest_off;
	r = _clone_range(txc, c, o, no, srcoff, len, dstoff);
      }
      break;

    case Transaction::OP_COLL_ADD:
      ceph_abort_msg("not implemented");
      break;

    case Transaction::OP_COLL_REMOVE:
      ceph_abort_msg("not implemented");
      break;

    case Transaction::OP_COLL_MOVE:
      ceph_abort_msg("deprecated");
      break;

    case Transaction::OP_COLL_MOVE_RENAME:
      {
	ceph_assert(op->cid == op->dest_cid);
	const ghobject_t& noid = i.get_oid(op->dest_oid);
	OnodeRef no = c->get_onode(noid, true);
	r = _rename(txc, c, o, no, noid);
	o.reset();
      }
      break;

    case Transaction::OP_TRY_RENAME:
      {
	const ghobject_t& noid = i.get_oid(op->dest_oid);
	OnodeRef no = c->get_onode(noid, true);
	r = _rename(txc, c, o, no, noid);
	if (r == -ENOENT)
	  r = 0;
	o.reset();
      }
      break;

    case Transaction::OP_OMAP_CLEAR:
      {
	r = _omap_clear(txc, c, o);
      }
      break;
    case Transaction::OP_OMAP_SETKEYS:
      {
	bufferlist aset_bl;
        i.decode_attrset_bl(&aset_bl);
	r = _omap_setkeys(txc, c, o, aset_bl);
      }
      break;
    case Transaction::OP_OMAP_RMKEYS:
      {
	bufferlist keys_bl;
        i.decode_keyset_bl(&keys_bl);
	r = _omap_rmkeys(txc, c, o, keys_bl);
      }
      break;
    case Transaction::OP_OMAP_RMKEYRANGE:
      {
        string first, last;
        first = i.decode_string();
        last = i.decode_string();
	r = _omap_rmkey_range(txc, c, o, first, last);
      }
      break;
    case Transaction::OP_OMAP_SETHEADER:
      {
        bufferlist bl;
        i.decode_bl(bl);
	r = _omap_setheader(txc, c, o, bl);
      }
      break;

    case Transaction::OP_SETALLOCHINT:
      {
        uint64_t expected_object_size = op->expected_object_size;
        uint64_t expected_write_size = op->expected_write_size;
	uint32_t flags = op->alloc_hint_flags;
	r = _setallochint(txc, c, o,
			  expected_object_size,
			  expected_write_size,
			  flags);
      }
      break;
#endif

    default:
      derr << "bad op " << op->op << dendl;
      ceph_abort();
    }

  endop:
    if (rc != 0) {
      bool ok = false;

      if (rc == ENOENT && !(op->op == Transaction::OP_CLONERANGE ||
			    op->op == Transaction::OP_CLONE ||
			    op->op == Transaction::OP_CLONERANGE2 ||
			    op->op == Transaction::OP_COLL_ADD))
	// ENOENT is usually okay
	ok = true;
      if (rc == ENODATA)
	ok = true;

      if (!ok) {
	const char *msg = "unexpected error code";

	if (rc == ENOENT && (op->op == Transaction::OP_CLONERANGE ||
			     op->op == Transaction::OP_CLONE ||
			     op->op == Transaction::OP_CLONERANGE2))
	  msg = "ENOENT on clone suggests osd bug";

	if (rc == ENOSPC)
	  // For now, if we hit _any_ ENOSPC, crash, before we do any damage
	  // by partially applying transactions.
	  msg = "ENOSPC from key value store, misconfigured cluster";

	if (rc == ENOTEMPTY) {
	  msg = "ENOTEMPTY suggests garbage data in osd data dir";
	}

	dout(0) << " error " << cpp_strerror(hse_err_to_errno(rc)) << 
	  " not handled on operation " << op->op
	  << " (op " << pos << ", counting from 0)" << dendl;
	dout(0) << msg << dendl;
	dout(0) << " transaction dump:\n";
	JSONFormatter f(true);
	f.open_object_section("transaction");
	t->dump(&f);
	f.close_section();
	f.flush(*_dout);
	*_dout << dendl;
	ceph_abort_msg("unexpected error");
      }
    }
  }

  //
  // Commit the transaction in hse
  //
  if (rc) {
      hse_kvdb_txn_abort(_kvdb, os.kop_txn);
      dout(10)  << __func__ << " transaction aborted" << dendl;
  } else {
    rc = hse_kvdb_txn_commit(_kvdb, os.kop_txn);
    if (rc) {
      dout(10)  << __func__ << " failed to commit transaction" << dendl;
    }
  }
  hse_kvdb_txn_free(_kvdb, os.kop_txn);
}

// some things we encode in binary (as le32 or le64); print the
// resulting key strings nicely
static string pretty_binary_string(const std::string& in)
{
  char buf[10];
  std::string out;
  out.reserve(in.length() * 3);
  enum { NONE, HEX, STRING } mode = NONE;
  unsigned from = 0, i;
  for (i=0; i < in.length(); ++i) {
    if ((in[i] < 32 || (unsigned char)in[i] > 126) ||
	(mode == HEX && in.length() - i >= 4 &&
	 ((in[i] < 32 || (unsigned char)in[i] > 126) ||
	  (in[i+1] < 32 || (unsigned char)in[i+1] > 126) ||
	  (in[i+2] < 32 || (unsigned char)in[i+2] > 126) ||
	  (in[i+3] < 32 || (unsigned char)in[i+3] > 126)))) {
      if (mode == STRING) {
	out.append(in.substr(from, i - from));
	out.push_back('\'');
      }
      if (mode != HEX) {
	out.append("0x");
	mode = HEX;
      }
      if (in.length() - i >= 4) {
	// print a whole u32 at once
	snprintf(buf, sizeof(buf), "%08x",
		 (uint32_t)(((unsigned char)in[i] << 24) |
			    ((unsigned char)in[i+1] << 16) |
			    ((unsigned char)in[i+2] << 8) |
			    ((unsigned char)in[i+3] << 0)));
	i += 3;
      } else {
	snprintf(buf, sizeof(buf), "%02x", (int)(unsigned char)in[i]);
      }
      out.append(buf);
    } else {
      if (mode != STRING) {
	out.push_back('\'');
	mode = STRING;
	from = i;
      }
    }
  }
  if (mode == STRING) {
    out.append(in.substr(from, i - from));
    out.push_back('\'');
  }
  return out;
}

/*
 * Reverse hexa encoding.
 * Integer value 10 is encoded in hexa as 'a'.
 * This function from 'a' in input returns 10.
 */
static inline unsigned h2i(uint8_t c)
{
  if ((c >= '0') && (c <= '9')) {
    return c - 0x30;
  } else if ((c >= 'a') && (c <= 'f')) {
    return c - 'a' + 10;
  } else if ((c >= 'A') && (c <= 'F')) {
    return c - 'A' + 10;
  } else {
    return 256; // make it always larger than 255
  }
}

static void _key_encode_shard(shard_id_t shard, std::string *key)
{
  key->push_back((char)((uint8_t)shard.id + (uint8_t)0x80));
}

static const char *_key_decode_shard(const char *key, shard_id_t *pshard)
{
  pshard->id = (uint8_t)*key - (uint8_t)0x80;
  return key + 1;
}

/*
 * Used by ghobject_t2key() to encode the strings from ghobject_t into the key
 * that is the ghobject_t2key() output.
 *
 * The key string needs to lexicographically sort the same way that
 * ghobject_t does.  We do this by escaping anything <= to '#' with #
 * plus a 2 digit hex string, and anything >= '~' with ~ plus the two
 * hex digits.
 *
 * We use ! as a terminator for strings; this works because it is < #
 * and will get escaped if it is present in the string.
 *
 * The bug deescribed below present in KStore and BlueStore implementation is fixed.
 *   Bug: due to implicit character type conversion in comparison it may produce
 *   unexpected ordering.
 */
static void append_escaped(const string &in, std::string *out)
{
  uint8_t hexbyte[in.length() * 3 + 1];
  uint8_t* ptr = &hexbyte[0];
  for (string::const_iterator i = in.begin(); i != in.end(); ++i) {
    uint8_t u = *i; // Fix the bug present in BlueStore and KStore.

    if (u <= '#') {
      *ptr++ = '#';
      *ptr++ = "0123456789abcdef"[(u >> 4) & 0x0f];
      *ptr++ = "0123456789abcdef"[u & 0x0f];
    } else if (u >= '~') {
      *ptr++ = '~';
      *ptr++ = "0123456789abcdef"[(u >> 4) & 0x0f];
      *ptr++ = "0123456789abcdef"[u & 0x0f];
    } else {
      *ptr++  = u;
    }
  }
  *ptr++ = '!';
  out->append((char *)hexbyte, ptr - &hexbyte[0]);
}

static int decode_escaped(const char *p, string *out)
{
  uint8_t buff[256];
  uint8_t* ptr = &buff[0];
  uint8_t* max = &buff[252];
  const char *orig_p = p;
  while (*p && *p != '!') {
    if (*p == '#' || *p == '~') {
      unsigned hex = 0;
      p++;
      hex = h2i(*p++) << 4;
      if (hex > 255) {
        return -EINVAL;
      }
      hex |= h2i(*p++);
      if (hex > 255) {
        return -EINVAL;
      }
      *ptr++ = hex;
    } else {
      *ptr++ = *p++;
    }
    if (ptr > max) {
       out->append((char *)buff, (char *)(ptr-buff));
       ptr = &buff[0];
    }
  }
  if (ptr != buff) {
     out->append((char *)buff, (char *)(ptr-buff));
  }
  return p - orig_p;
}

#undef dout_prefix
#define dout_prefix *_dout << "hsestore "

/*
 * Convert a ghobject_t into a string that can be used in a hse key.
 * This string may contain non printable characters.
 * Based on Bluestore implementation (get_object_key()).
 *
 * encoded u8: shard + 2^7 (so that it sorts properly)
 * encoded u64: poolid + 2^63 (so that it sorts properly)
 * encoded u32: hash (bit reversed)
 *
 * escaped string: namespace
 *
 * escaped string: key or object name
 * 1 char: '<', '=', or '>'.  if =, then object key == object name, and
 *         we are done.  otherwise, we are followed by the object name.
 * escaped string: object name (unless '=' above)
 *
 * encoded u64: snap
 * encoded u64: generation
 */
static void ghobject_t2key(CephContext *cct, const ghobject_t& oid, std::string *key)
{
  key->clear();

  size_t max_len = ENCODED_KEY_PREFIX_LEN +
                  (oid.hobj.nspace.length() * 3 + 1) +
                  (oid.hobj.get_key().length() * 3 + 1) +
                   1 + // for '<', '=', or '>'
                  (oid.hobj.oid.name.length() * 3 + 1) +
                   8 + 8;
  key->reserve(max_len);

  //
  // shard_id.
  // One byte signed. The value is positive or is -1 (aka NO_SHARD).
  // Encoded u8: shard + 2^7 (so that it sorts properly).
  //
  _key_encode_shard(oid.shard_id, key);

  //
  // pool
  // Encoded u64: poolid + 2^63 (so that it sorts properly)
  //
  _key_encode_u64(oid.hobj.pool + 0x8000000000000000ull, key);

  //
  // hash
  // Encoded u32: hash (bit reversed)
  //
  _key_encode_u32(oid.hobj.get_bitwise_key_u32(), key);

  // Namespace
  append_escaped(oid.hobj.nspace, key);


  if (oid.hobj.get_key().length()) {
    // is a key... could be < = or >.
    append_escaped(oid.hobj.get_key(), key);
    // (ASCII chars < = and > sort in that order, yay)
    int r = oid.hobj.get_key().compare(oid.hobj.oid.name);
    if (r) {
      key->append(r > 0 ? ">" : "<");
      append_escaped(oid.hobj.oid.name, key);
    } else {
      // same as no key
      key->append("=");
    }
  } else {
    // no key
    append_escaped(oid.hobj.oid.name, key);
    key->append("=");
  }

  _key_encode_u64(oid.hobj.snap, key);
  _key_encode_u64(oid.generation, key);

  // sanity check
  if (true) {
    ghobject_t t;
    int r = key2ghobject_t(*key, t);
    if (r || t != oid) {
      derr << "  r " << r << dendl;
      derr << "key " << pretty_binary_string(*key) << dendl;
      derr << "oid " << oid << dendl;
      derr << "  t " << t << dendl;
      ceph_assert(t == oid);
    }
  }
}

/*
 * Get the hse_oid from the ghobject_t looking in _collection_object_kvs
 */
hse_err_t HseStore::ghobject_t2hse_oid(const coll_t &cid, const ghobject_t &oid, bool& found,
    HseStore::hse_oid_t& hse_oid)
{
  hse_err_t rc = 0;
  const void *foundkey = nullptr;
  size_t foundkey_len;

  std::string coll_tkey;
  std::string ghobject_tkey;

  coll_t2key(cct, cid, &coll_tkey);
  ghobject_t2key(cct, oid, &ghobject_tkey);

  const size_t filt_min_len = coll_tkey.size() + ghobject_tkey.size();
  const size_t filt_max_len = filt_min_len + sizeof(HseStore::hse_oid_t);

  auto filt_min = std::make_unique<uint8_t[]>(filt_min_len);
  auto filt_max = std::make_unique<uint8_t[]>(filt_max_len);
  memcpy(filt_min.get(), coll_tkey.c_str(), coll_tkey.size());
  memcpy(filt_min.get() + coll_tkey.size(), ghobject_tkey.c_str(), ghobject_tkey.size());
  memcpy(filt_max.get(), filt_min.get(), filt_min_len);
  // guarantees that the last bits of filt_max are UINT64_MAX
  memset(filt_max.get() + filt_min_len, 0xFF, sizeof(HseStore::hse_oid_t));

  struct hse_kvs_cursor *cursor;
  rc = hse_kvs_cursor_create(_collection_object_kvs, nullptr, coll_tkey.c_str(), coll_tkey.size(), &cursor);
  if (rc) {
    dout(10) << " failed to create cursor when check existence of object ("
      << oid << ") with collection (" << cid << ')' << dendl;
    goto err_out;
  }

  // if everything is correct, there is only one key in this range
  rc = hse_kvs_cursor_seek_range(cursor, nullptr, filt_min.get(),
    filt_min_len, filt_max.get(), filt_max_len, &foundkey, &foundkey_len);
  if (rc) {
    dout(10) << " failed to check existence of object ("
      << oid << ") in collection (" << cid << ')' << dendl;
    goto err_out;
  }

  // The last 8 bytes of the key are the hse_oid.
  memcpy(&hse_oid, &(((uint8_t *)foundkey)[foundkey_len - sizeof(hse_oid_t)]),  sizeof(hse_oid_t));
  found = foundkey != nullptr;

  rc = hse_kvs_cursor_destroy(cursor);
  if (rc) {
    dout(10) << " failed to destroy cursor while checking existence of object ("
      << oid << ") in collection (" << cid << ')' << dendl;
    goto err_out;
  }

err_out:
  return rc;
}

/*
 * Reverse of ghobject_t2key().
 * Based on Bluestore implementation (get_key_object()).
 */
static int key2ghobject_t(const std::string_view key, ghobject_t &oid)
{
  int r;
  uint64_t pool;
  unsigned hash;
  string k;
  const char *p = key.data();

  if (key.length() < ENCODED_KEY_PREFIX_LEN)
    return -1;

  p = _key_decode_shard(p, &oid.shard_id);

  p = _key_decode_u64(p, &pool);
  oid.hobj.pool = pool - 0x8000000000000000ull;

  p = _key_decode_u32(p, &hash);

  oid.hobj.set_bitwise_key_u32(hash);

  if (key.length() == ENCODED_KEY_PREFIX_LEN)
    return -2;

  r = decode_escaped(p, &oid.hobj.nspace);
  if (r < 0)
    return -2;
  p += r + 1;

  r = decode_escaped(p, &k);
  if (r < 0)
    return -3;
  p += r + 1;
  if (*p == '=') {
    // no key
    ++p;
    oid.hobj.oid.name = k;
  } else if (*p == '<' || *p == '>') {
    // key + name
    ++p;
    r = decode_escaped(p, &oid.hobj.oid.name);
    if (r < 0)
      return -5;
    p += r + 1;
    oid.hobj.set_key(k);
  } else {
    // malformed
    return -6;
  }

  p = _key_decode_u64(p, &oid.hobj.snap.val);
  p = _key_decode_u64(p, &oid.generation);

  if (*p) {
    // if we get something other than a null terminator here,
    // something goes wrong.
    return -8;
  }

  return 0;
}

/*
 * Convert a coll_t into a 10 bytes "key"
 * The order on coll_t is defined by coll_t::operator<
 * The first byte of the output, letter P, T or M  maintain that order.
 * The output is always 14 bytes: 1 (type) + 1 (shard) + 4 (seed) + 8 (pool)
 */
static void coll_t2key(CephContext *cct, const coll_t& coll, std::string *key)
{
  spg_t pgid;

  key->clear();

  if (coll.is_pg_prefix(&pgid)) {
    if (coll.is_pg()) {
      key->append("P"); // TYPE_PG
    } else {
      key->append("T"); // TYPE_PG_TEMP
    }
    // 1+4+8 bytes below
    _key_encode_shard(pgid.shard, key);
    _key_encode_u32(pgid.pgid.m_seed, key);
    _key_encode_u64(pgid.pgid.m_pool, key);
  } else {
    // Metadata collection
    // 10 bytes
    key->append("M1234567890123"); // TYPE_META
  }

  ceph_assert_always(key->size() == ENCODED_KEY_COLL);
}

/*
 * Get a coll_t from an encoded key use in hse key to represent coll_t
 * Reverse of coll_t2key()
 */
static int key2coll_t(const std::string_view key, coll_t &coll)
{
  spg_t pgid;
  const char *p = key.data();

  if (key.length() != ENCODED_KEY_COLL)
    return -1;

  if (*p == 'M') {
    coll = coll_t();
  } else if (*p == 'P') {
    // Temporary collections are not persisted.
    p++;
    p = _key_decode_shard(p, &pgid.shard);
    p = _key_decode_u32(p, &pgid.pgid.m_seed);
    p = _key_decode_u64(p, &pgid.pgid.m_pool);

    coll = coll_t(pgid);
  } else {
    return -1;
  }
  return 0;
}

hse_err_t HseStore::kv_create_obj(
  struct hse_kvdb_opspec *os,
  CollectionRef& c,
  Onode& o)
{
  size_t klen1;
  size_t klen2;
  size_t klen3;
  hse_err_t rc;

  o.o_hse_oid = this->_next_hse_oid++;

  klen1 = c->_coll_tkey.size();
  klen2 = o.o_ghobject_tkey.size();
  klen3 = sizeof(hse_oid_t);;
  auto key = std::make_unique<uint8_t[]>(klen1 + klen2 + klen3);
  memcpy(key.get(), c->_coll_tkey.c_str(), klen1);
  memcpy(key.get() + klen1, o.o_ghobject_tkey.c_str(), klen2);
  memcpy(key.get() + klen1 + klen2, &o.o_hse_oid, klen3);

  rc = hse_kvs_put(_collection_object_kvs, os, static_cast<void *>(key.get()),
    klen1 + klen2 + klen3, nullptr, 0);
  if (rc) {
    // ignoring rc from abort since we don't want to mask original error
    hse_kvdb_txn_abort(_kvdb, os->kop_txn);
    dout(10) << __func__ << " failed to put in _collection_object_kvs" << dendl;
  }
  o.o_exists = true;
  return rc;
}<|MERGE_RESOLUTION|>--- conflicted
+++ resolved
@@ -18,15 +18,12 @@
 #include <climits>
 #include <cstring>
 
-<<<<<<< HEAD
-#include "common/errno.h"
-=======
 extern "C" {
   #include <hse/hse.h>
   #include <hse/hse_limits.h>
 }
 
->>>>>>> 26207ed1
+#include "common/errno.h"
 #include "common/debug.h"
 #include "include/uuid.h"
 #include "HseStore.h"
@@ -173,6 +170,38 @@
   }
 }
 
+/*
+ * Update the Onode if necessary.
+ */
+void HseStore::Collection::get_onode(
+  Onode& o,
+  const ghobject_t& oid,
+  bool create)
+{
+  hse_oid_t hse_oid;
+  bool found;
+
+  if (!o.o_gotten) {
+    o.o_gotten = true;
+    o.o_oid = std::addressof(oid);
+    ghobject_t2key(_store->cct, oid, &o.o_ghobject_tkey);
+  }
+
+  if (o.o_exists || o.o_dirty)
+    return;
+
+
+  this->_store->ghobject_t2hse_oid(this->cid, oid, found, hse_oid);
+
+  if (found) {
+    o.o_hse_oid = hse_oid;
+    o.o_exists = true;
+  } else {
+    if (create)
+      o.o_dirty = true;
+  }
+}
+
 
 //
 // Syncer functions
@@ -720,13 +749,8 @@
   }
 
   // -1 removed the NUL byte
-<<<<<<< HEAD
   rc = hse_kvs_get(_ceph_metadata_kvs, nullptr, fsid_key, sizeof(fsid_key) - 1,
-    &fsid_found, fsid_buf, sizeof(fsid_buf), nullptr);
-=======
-  rc = hse_kvs_get(ceph_metadata_kvs, nullptr, fsid_key, sizeof(fsid_key) - 1,
     &fsid_found, fsid_buf, sizeof(fsid_buf), &fsid_len);
->>>>>>> 26207ed1
   if (rc) {
     dout(10) << " failed to get fsid" << dendl;
     goto err_out;
@@ -832,161 +856,72 @@
     goto err_out;
   }
 
-<<<<<<< HEAD
   rc = hse_kvdb_open(kvdb_name.data(), nullptr, &_kvdb);
-  if (rc) {
-=======
-  rc = hse_kvdb_open(kvdb_name.data(), nullptr, &kvdb);
   if (rc && hse_err_to_errno(rc) != EEXIST) {
->>>>>>> 26207ed1
     dout(10) << " failed to open the kvdb" << dendl;
     goto err_out;
   }
 
-<<<<<<< HEAD
   rc = hse_kvdb_kvs_make(_kvdb, CEPH_METADATA_KVS_NAME.data(), nullptr);
-  if (rc) {
-=======
-  rc = hse_kvdb_kvs_make(kvdb, CEPH_METADATA_KVS_NAME.data(), nullptr);
   if (rc && hse_err_to_errno(rc) != EEXIST) {
->>>>>>> 26207ed1
     dout(10) << " failed to make the ceph-metadata kvs" << dendl;
     goto kvdb_out;
   }
 
-<<<<<<< HEAD
   rc = hse_kvdb_kvs_make(_kvdb, COLLECTION_KVS_NAME.data(), nullptr);
-  if (rc) {
-=======
-  rc = hse_kvdb_kvs_make(kvdb, COLLECTION_KVS_NAME.data(), nullptr);
   if (rc && hse_err_to_errno(rc) != EEXIST) {
->>>>>>> 26207ed1
     dout(10) << " failed to make the collection kvs" << dendl;
     goto kvdb_out;
   }
 
-<<<<<<< HEAD
   rc = hse_kvdb_kvs_make(_kvdb, COLLECTION_OBJECT_KVS_NAME.data(), nullptr);
-  if (rc) {
-=======
-  rc = hse_kvdb_kvs_make(kvdb, COLLECTION_OBJECT_KVS_NAME.data(), nullptr);
   if (rc && hse_err_to_errno(rc) != EEXIST) {
->>>>>>> 26207ed1
     dout(10) << " failed to make the collection-object kvs" << dendl;
     goto kvdb_out;
   }
 
-<<<<<<< HEAD
   rc = hse_kvdb_kvs_make(_kvdb, OBJECT_DATA_KVS_NAME.data(), nullptr);
-  if (rc) {
-=======
-  rc = hse_kvdb_kvs_make(kvdb, OBJECT_DATA_KVS_NAME.data(), nullptr);
   if (rc && hse_err_to_errno(rc) != EEXIST) {
->>>>>>> 26207ed1
     dout(10) << " failed to make the object-data kvs" << dendl;
     goto kvdb_out;
   }
 
-<<<<<<< HEAD
   rc = hse_kvdb_kvs_make(_kvdb, OBJECT_XATTR_KVS_NAME.data(), nullptr);
-  if (rc) {
-=======
-  rc = hse_kvdb_kvs_make(kvdb, OBJECT_XATTR_KVS_NAME.data(), nullptr);
   if (rc && hse_err_to_errno(rc) != EEXIST) {
->>>>>>> 26207ed1
     dout(10) << " failed to make the object-xattr kvs" << dendl;
     goto kvdb_out;
   }
 
-<<<<<<< HEAD
   rc = hse_kvdb_kvs_make(_kvdb, OBJECT_OMAP_KVS_NAME.data(), nullptr);
-  if (rc) {
-=======
-  rc = hse_kvdb_kvs_make(kvdb, OBJECT_OMAP_KVS_NAME.data(), nullptr);
   if (rc && hse_err_to_errno(rc) != EEXIST) {
->>>>>>> 26207ed1
     dout(10) << " failed to make the object-omap kvs" << dendl;
     goto kvdb_out;
   }
 
-<<<<<<< HEAD
+  rc = hse_kvdb_kvs_open(_kvdb, CEPH_METADATA_KVS_NAME.data(), nullptr,
+    &_ceph_metadata_kvs);
+  if (rc) {
+    dout(10) << " failed to open ceph-metadata kvs" << dendl;
+    goto kvdb_out;
+  }
+
+  // -1 removes NUL byte
+  printf("put: %zu %s", fsid_str.size(), fsid_str.c_str());
+  rc = hse_kvs_put(_ceph_metadata_kvs, nullptr, fsid_key, sizeof(fsid_key) - 1,
+    fsid_str.c_str(), fsid_str.size());
+  if (rc) {
+    dout(10) << " failed to persist fsid" << dendl;
+    goto kvdb_out;
+  }
+
+  rc = hse_kvdb_kvs_close(_ceph_metadata_kvs);
+  if (rc) {
+    dout(10) << " failed to close ceph-metadata kvs" << dendl;
+    goto kvdb_out;
+  }
+
 kvdb_out:
   rc = hse_kvdb_close(_kvdb);
-err_out:
-  hse_kvdb_fini();
-
-  return rc ? -hse_err_to_errno(rc) : 0;
-}
-
-/*
- * Update the Onode if necessary.
- */
-void HseStore::Collection::get_onode(
-  Onode& o,
-  const ghobject_t& oid,
-  bool create)
-{
-  hse_oid_t hse_oid;
-  bool found;
-
-  if (!o.o_gotten) {
-    o.o_gotten = true;
-    o.o_oid = std::addressof(oid);
-    ghobject_t2key(_store->cct, oid, &o.o_ghobject_tkey);
-  }
-
-  if (o.o_exists || o.o_dirty)
-    return;
-
-
-  this->_store->ghobject_t2hse_oid(this->cid, oid, found, hse_oid);
-
-  if (found) {
-    o.o_hse_oid = hse_oid;
-    o.o_exists = true;
-  } else {
-    if (create)
-      o.o_dirty = true;
-  }
-}
-
-void HseStore::set_fsid(uuid_d u)
-{
-  hse_err_t rc = 0;
-
-  static const char fsid_key[] = CEPH_METADATA_GENERAL_KEY("fsid");
-
-  // -1 removes NUL byte
-  rc = hse_kvs_put(_ceph_metadata_kvs, nullptr, fsid_key, sizeof(fsid_key) - 1,
-    u.bytes(), u.uuid.size());
-
-  fsid = u;
-=======
-  rc = hse_kvdb_kvs_open(kvdb, CEPH_METADATA_KVS_NAME.data(), nullptr,
-    &ceph_metadata_kvs);
-  if (rc) {
-    dout(10) << " failed to open ceph-metadata kvs" << dendl;
-    goto kvdb_out;
-  }
-
-  // -1 removes NUL byte
-  printf("put: %zu %s", fsid_str.size(), fsid_str.c_str());
-  rc = hse_kvs_put(ceph_metadata_kvs, nullptr, fsid_key, sizeof(fsid_key) - 1,
-    fsid_str.c_str(), fsid_str.size());
-  if (rc) {
-    dout(10) << " failed to persist fsid" << dendl;
-    goto kvdb_out;
-  }
->>>>>>> 26207ed1
-
-  rc = hse_kvdb_kvs_close(ceph_metadata_kvs);
-  if (rc) {
-    dout(10) << " failed to close ceph-metadata kvs" << dendl;
-    goto kvdb_out;
-  }
-
-kvdb_out:
-  rc = hse_kvdb_close(kvdb);
 err_out:
   hse_kvdb_fini();
 
