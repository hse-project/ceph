--- conflicted
+++ resolved
@@ -46,45 +46,45 @@
 
 
 class WaitCond {
-	boost::condition_variable   _done_cond;
-	boost::mutex                _done_mutex;
-	uint64_t                    _val;
-	bool                        _done = false;
-
-  public:
-	void wait()
-	{
-		boost::unique_lock<boost::mutex> lock(_done_mutex);
-
-		while (!_done)
-		{
-    			_done_cond.wait(lock);
-		}
-	}
-	void wakeup()
-	{
-		boost::unique_lock<boost::mutex> lock(_done_mutex);
-
-		_done = true;
-		_done_cond.notify_one();
-	}
-	uint64_t get_val()
-	{
-		return _val;
-	}
-
-	WaitCond() : _val(0) {}
-	WaitCond(uint64_t val) : _val(val) {}
-
+  boost::condition_variable   _done_cond;
+  boost::mutex                _done_mutex;
+  uint64_t                    _val;
+  bool                        _done = false;
+
+public:
+  void wait()
+  {
+    boost::unique_lock<boost::mutex> lock(_done_mutex);
+  
+    while (!_done)
+    {
+      _done_cond.wait(lock);
+    }
+  }
+  void wakeup()
+  {
+    boost::unique_lock<boost::mutex> lock(_done_mutex);
+  
+    _done = true;
+    _done_cond.notify_one();
+  }
+  uint64_t get_val()
+  {
+    return _val;
+  }
+  
+  WaitCond() : _val(0) {}
+  WaitCond(uint64_t val) : _val(val) {}
+  
 };
 
 class TransactionSerialization;
 class WaitCondTs : WaitCond {
-	TransactionSerialization *_ts;
-
-	public:
-		WaitCondTs(TransactionSerialization *ts);
-		~WaitCondTs();
+  TransactionSerialization *_ts;
+  
+public:
+  WaitCondTs(TransactionSerialization *ts);
+  ~WaitCondTs();
 };
 
 //
@@ -96,19 +96,19 @@
 //
 class TransactionSerialization {
 
-	// Mutex to protect members below.
-	boost::mutex _ts_mutex;
-
-	//
-	// List of threads waiting in (queue_transactions()) for their turn to
-	// process transactions on the collection.
-	//
-	list <WaitCondTs *> _ts_th_waiting;
-
-	// True is a thread is processing transaction[s] on this collection.
-	bool _ts_th_running = 0;
-
-	friend class WaitCondTs;
+  // Mutex to protect members below.
+  boost::mutex _ts_mutex;
+  
+  //
+  // List of threads waiting in (queue_transactions()) for their turn to
+  // process transactions on the collection.
+  //
+  list <WaitCondTs *> _ts_th_waiting;
+  
+  // True is a thread is processing transaction[s] on this collection.
+  bool _ts_th_running = 0;
+  
+  friend class WaitCondTs;
 };
 
 
@@ -134,52 +134,52 @@
   Syncer *_syncer;
 
   class Collection : public ObjectStore::CollectionImpl {
-	HseStore *_store;
-	Syncer *_syncer;
-	TransactionSerialization _ts;
-
-	// The transactions are assigned a sequence number when they are queued.
-	// There is one/distinct sequence per collection.
-	// This sequence number increments each time a transaction is queued.
-	// Because transactions are serialized per collection, "latest" sequence
-	// number also mean "highest" sequence number.
-
-	// sqn for next txn to be queued.
-	uint64_t _t_seq_next;
-
-	// txns up to _t_seq_committed_sync are waiting to be synced/persisted
-	// When a sync starts, the sync thread copies _t_seq_committed_latest into
-	// _t_seq_committed_wait_sync
-	uint64_t _t_seq_committed_wait_sync;
-
-	// txns up to _t_seq_persisted_latest have been synced/persisted
-	uint64_t _t_seq_persisted_latest;
-
-	void flush() override;
-        bool flush_commit(Context *c) override;
-
-	//
-	// List of transactions committed and waiting to be persisted.
-	//
-	std::mutex _committed_wait_persist_mtx; // protect _committed_wait_persist
-	list <TxnWaitPersist *> _committed_wait_persist;
-
-
-	// Add a committed transaction (hse_kvdb_txn_commit() returned) in the list of
-	// transaction waiting to be persisted.
-	void queue_wait_persist(Context *ctx, uint64_t t_seq);
-
-	// Call the Ceph "commit" callback that needs to be called when a transaction is
-	// persisted. Does that for all transaction that were hse_kvdb_txn_commit()
-	// and have been persisted.
-	static void committed_wait_persist_cb(HseStore::Collection *c);
-
-	public:
-	// Constructor
-	Collection(HseStore *store, coll_t cid);
-
-  	friend class Syncer;
-  	friend class HseStore;
+    HseStore *_store;
+    Syncer *_syncer;
+    TransactionSerialization _ts;
+    
+    // The transactions are assigned a sequence number when they are queued.
+    // There is one/distinct sequence per collection.
+    // This sequence number increments each time a transaction is queued.
+    // Because transactions are serialized per collection, "latest" sequence
+    // number also mean "highest" sequence number.
+    
+    // sqn for next txn to be queued.
+    uint64_t _t_seq_next;
+    
+    // txns up to _t_seq_committed_sync are waiting to be synced/persisted
+    // When a sync starts, the sync thread copies _t_seq_committed_latest into
+    // _t_seq_committed_wait_sync
+    uint64_t _t_seq_committed_wait_sync;
+    
+    // txns up to _t_seq_persisted_latest have been synced/persisted
+    uint64_t _t_seq_persisted_latest;
+    
+    void flush() override;
+    bool flush_commit(Context *c) override;
+    
+    //
+    // List of transactions committed and waiting to be persisted.
+    //
+    std::mutex _committed_wait_persist_mtx; // protect _committed_wait_persist
+    list <TxnWaitPersist *> _committed_wait_persist;
+    
+    
+    // Add a committed transaction (hse_kvdb_txn_commit() returned) in the list of
+    // transaction waiting to be persisted.
+    void queue_wait_persist(Context *ctx, uint64_t t_seq);
+    
+    // Call the Ceph "commit" callback that needs to be called when a transaction is
+    // persisted. Does that for all transaction that were hse_kvdb_txn_commit()
+    // and have been persisted.
+    static void committed_wait_persist_cb(HseStore::Collection *c);
+    
+    public:
+    // Constructor
+    Collection(HseStore *store, coll_t cid);
+    
+    friend class Syncer;
+    friend class HseStore;
   };
   using CollectionRef = ceph::ref_t<Collection>;
 
@@ -208,13 +208,7 @@
 
 
 public:
-<<<<<<< HEAD
   HseStore(CephContext *cct, const std::string &path);
-=======
-  HseStore(CephContext *cct, const std::string &path)
-    : ObjectStore(cct, path)
-    , kvdb_name(cct->_conf->hsestore_kvdb) {}
->>>>>>> 6adda006
   ~HseStore() override;
 
   std::string get_type() override {
@@ -313,7 +307,7 @@
   }
 
   int getattr(CollectionHandle &c, const ghobject_t& oid,
-		  const char *name, ceph::buffer::ptr& value) override {
+    const char *name, ceph::buffer::ptr& value) override {
     return -EOPNOTSUPP;
   }
 
@@ -335,28 +329,28 @@
   }
 
   int collection_list(CollectionHandle &c, const ghobject_t &start,
-      const ghobject_t &end, int max, std::vector<ghobject_t> *ls, ghobject_t *next) override {
+    const ghobject_t &end, int max, std::vector<ghobject_t> *ls, ghobject_t *next) override {
     return -EOPNOTSUPP;
   }
 
   int omap_get(CollectionHandle &c, const ghobject_t &oid, ceph::buffer::list *header,
-      std::map<std::string, ceph::buffer::list> *out) override {
+    std::map<std::string, ceph::buffer::list> *out) override {
     return -EOPNOTSUPP;
   }
 
   int omap_get_header(CollectionHandle &c, const ghobject_t &oid,
-      ceph::buffer::list *header, bool allow_eio = false) override {
+    ceph::buffer::list *header, bool allow_eio = false) override {
     return -EOPNOTSUPP;
   }
 
   int omap_get_keys(CollectionHandle &c, const ghobject_t &oid,
-      std::set<std::string> *keys) override {
+    std::set<std::string> *keys) override {
     return -EOPNOTSUPP;
   }
 
   int omap_get_values(CollectionHandle &c, const ghobject_t &oid,
-      const std::set<std::string> &keys,
-      std::map<std::string, ceph::buffer::list> *out) override {
+    const std::set<std::string> &keys,
+    std::map<std::string, ceph::buffer::list> *out) override {
     return -EOPNOTSUPP;
   }
 
@@ -415,12 +409,12 @@
 
   // Function called when flush_commit() is called
   static void do_sync(HseStore::Collection *c, Context *ctx,
-  		uint64_t t_seq_committed_at_flush);
-
-
-  public:
+    uint64_t t_seq_committed_at_flush);
+
+
+public:
   void post_sync(HseStore::Collection *c, Context *ctx,
-  		uint64_t t_seq_committed_latest) {
+    uint64_t t_seq_committed_latest) {
     _sync_wq.post(boost::bind(do_sync, c, ctx, t_seq_committed_latest));
 
   }
