// -*- mode:C++; tab-width:8; c-basic-offset:2; indent-tabs-mode:t -*- 
// vim: ts=8 sw=2 smarttab
/*
 * Ceph - scalable distributed file system
 *
 * Copyright (C) 2004-2006 Sage Weil <sage@newdream.net>
 *
 * This is free software; you can redistribute it and/or
 * modify it under the terms of the GNU Lesser General Public
 * License version 2.1, as published by the Free Software 
 * Foundation.  See file COPYING.
 * 
 */



// unix-ey fs stuff
#include <unistd.h>
#include <sys/types.h>
#include <time.h>
#include <utime.h>
#include <sys/stat.h>
#include <sys/param.h>
#include <fcntl.h>

#include <sys/statvfs.h>

#include <iostream>
using namespace std;

#include "common/config.h"

// ceph stuff

#include "messages/MMonMap.h"

#include "messages/MClientSession.h"
#include "messages/MClientReconnect.h"
#include "messages/MClientRequest.h"
#include "messages/MClientRequestForward.h"
#include "messages/MClientReply.h"
#include "messages/MClientCaps.h"
#include "messages/MClientCapRelease.h"
#include "messages/MClientLease.h"
#include "messages/MClientSnap.h"

#include "messages/MGenericMessage.h"

#include "messages/MMDSMap.h"

#include "mon/MonClient.h"

#include "mds/MDSMap.h"
#include "osd/OSDMap.h"
#include "mon/MonMap.h"

#include "osdc/Filer.h"
#include "osdc/WritebackHandler.h"

#include "common/Cond.h"
#include "common/Mutex.h"
#include "common/perf_counters.h"
#include "common/admin_socket.h"
#include "common/errno.h"

#define dout_subsys ceph_subsys_client

#include "include/lru.h"

#include "include/compat.h"

#include "Client.h"
#include "Inode.h"
#include "Dentry.h"
#include "Dir.h"
#include "ClientSnapRealm.h"
#include "Fh.h"
#include "MetaSession.h"
#include "MetaRequest.h"
#include "ObjecterWriteback.h"

#include "include/assert.h"

#undef dout_prefix
#define dout_prefix *_dout << "client." << whoami << " "

#define  tout(cct)       if (!cct->_conf->client_trace.empty()) traceout



void client_flush_set_callback(void *p, ObjectCacher::ObjectSet *oset)
{
  Client *client = static_cast<Client*>(p);
  client->flush_set_callback(oset);
}


// -------------

Client::CommandHook::CommandHook(Client *client) :
  m_client(client)
{
}

bool Client::CommandHook::call(std::string command, std::string args, bufferlist& out)
{
  stringstream ss;
  JSONFormatter formatter(true);
  m_client->client_lock.Lock();
  if (command == "mds_requests")
    m_client->dump_mds_requests(&formatter);
  else if (command == "mds_sessions")
    m_client->dump_mds_sessions(&formatter);
  else if (command == "dump_cache")
    m_client->dump_cache(&formatter);
  else
    assert(0 == "bad command registered");
  m_client->client_lock.Unlock();
  formatter.flush(ss);
  out.append(ss);
  return true;
}


// -------------

dir_result_t::dir_result_t(Inode *in)
  : inode(in), offset(0), this_offset(2), next_offset(2),
    release_count(0), start_shared_gen(0),
    buffer(0) { 
  inode->get();
}

// cons/des

Client::Client(Messenger *m, MonClient *mc)
  : Dispatcher(m->cct),
    cct(m->cct),
    logger(NULL),
    m_command_hook(this),
    timer(m->cct, client_lock),
    ino_invalidate_cb(NULL),
    ino_invalidate_cb_handle(NULL),
    getgroups_cb(NULL),
    getgroups_cb_handle(NULL),
    async_ino_invalidator(m->cct),
    tick_event(NULL),
    monclient(mc), messenger(m), whoami(m->get_myname().num()),
    initialized(false), mounted(false), unmounting(false),
    local_osd(-1), local_osd_epoch(0),
    unsafe_sync_write(0),
    client_lock("Client::client_lock")
{
  monclient->set_messenger(m);

  last_tid = 0;
  last_flush_seq = 0;

  cwd = NULL;

  // 
  root = 0;

  num_flushing_caps = 0;

  lru.lru_set_max(cct->_conf->client_cache_size);
  lru.lru_set_midpoint(cct->_conf->client_cache_mid);

  // file handles
  free_fd_set.insert(10, 1<<30);

  // set up messengers
  messenger = m;

  // osd interfaces
  osdmap = new OSDMap;     // initially blank.. see mount()
  mdsmap = new MDSMap;
  objecter = new Objecter(cct, messenger, monclient, osdmap, client_lock, timer);
  objecter->set_client_incarnation(0);  // client always 0, for now.
  writeback_handler = new ObjecterWriteback(objecter);
  objectcacher = new ObjectCacher(cct, "libcephfs", *writeback_handler, client_lock,
				  client_flush_set_callback,    // all commit callback
				  (void*)this,
				  cct->_conf->client_oc_size,
				  cct->_conf->client_oc_max_objects,
				  cct->_conf->client_oc_max_dirty,
				  cct->_conf->client_oc_target_dirty,
				  cct->_conf->client_oc_max_dirty_age);
  filer = new Filer(objecter);
}


Client::~Client() 
{
  assert(!client_lock.is_locked());

  tear_down_cache();

  delete objectcacher;
  delete writeback_handler;

  delete filer;
  delete objecter;
  delete osdmap;
  delete mdsmap;

  delete logger;
}






void Client::tear_down_cache()
{
  // fd's
  for (hash_map<int, Fh*>::iterator it = fd_map.begin();
       it != fd_map.end();
       ++it) {
    Fh *fh = it->second;
    ldout(cct, 1) << "tear_down_cache forcing close of fh " << it->first << " ino " << fh->inode->ino << dendl;
    put_inode(fh->inode);
    delete fh;
  }
  fd_map.clear();

  // caps!
  // *** FIXME ***

  // empty lru
  lru.lru_set_max(0);
  trim_cache();
  assert(lru.lru_get_size() == 0);

  // close root ino
  assert(inode_map.size() <= 1);
  if (root && inode_map.size() == 1) {
    delete root;
    root = 0;
    inode_map.clear();
  }

  assert(inode_map.empty());
}

inodeno_t Client::get_root_ino()
{
  return root->ino;
}


// debug crapola

void Client::dump_inode(Formatter *f, Inode *in, set<Inode*>& did, bool disconnected)
{
  filepath path;
  in->make_long_path(path);
  ldout(cct, 1) << "dump_inode: "
		<< (disconnected ? "DISCONNECTED ":"")
		<< "inode " << in->ino
		<< " " << path
		<< " ref " << in->get_num_ref()
		<< *in << dendl;

  if (f) {
    f->open_object_section("inode");
    f->dump_stream("path") << path;
    if (disconnected)
      f->dump_int("disconnected", 1);
    in->dump(f);
    f->close_section();
  }

  did.insert(in);
  if (in->dir) {
    ldout(cct, 1) << "  dir " << in->dir << " size " << in->dir->dentries.size() << dendl;
    for (hash_map<string, Dentry*>::iterator it = in->dir->dentries.begin();
         it != in->dir->dentries.end();
         ++it) {
      ldout(cct, 1) << "   " << in->ino << " dn " << it->first << " " << it->second << " ref " << it->second->ref << dendl;
      if (f) {
	f->open_object_section("dentry");
	it->second->dump(f);
	f->close_section();
      }	
      if (it->second->inode)
	dump_inode(f, it->second->inode, did, false);
    }
  }
}

void Client::dump_cache(Formatter *f)
{
  set<Inode*> did;

  ldout(cct, 1) << "dump_cache" << dendl;

  if (f)
    f->open_array_section("cache");

  if (root)
    dump_inode(f, root, did, true);

  // make a second pass to catch anything disconnected
  for (hash_map<vinodeno_t, Inode*>::iterator it = inode_map.begin();
       it != inode_map.end();
       ++it) {
    if (did.count(it->second))
      continue;
    dump_inode(f, it->second, did, true);
  }

  if (f)
    f->close_section();
}

int Client::init()
{
  client_lock.Lock();
  assert(!initialized);

  timer.init();

  objectcacher->start();

  // ok!
  messenger->add_dispatcher_head(this);

  int r = monclient->init();
  if (r < 0) {
    // need to do cleanup because we're in an intermediate init state
    timer.shutdown();
    client_lock.Unlock();
    objectcacher->stop();
    monclient->shutdown();
    return r;
  }

  client_lock.Unlock();
  objecter->init_unlocked();
  client_lock.Lock();

  objecter->init_locked();

  monclient->set_want_keys(CEPH_ENTITY_TYPE_MDS | CEPH_ENTITY_TYPE_OSD);
  monclient->sub_want("mdsmap", 0, 0);
  monclient->sub_want("osdmap", 0, CEPH_SUBSCRIBE_ONETIME);
  monclient->renew_subs();

  // logger
  PerfCountersBuilder plb(cct, "client", l_c_first, l_c_last);
  plb.add_time_avg(l_c_reply, "reply");
  plb.add_time_avg(l_c_lat, "lat");
  plb.add_time_avg(l_c_wrlat, "wrlat");
  plb.add_time_avg(l_c_owrlat, "owrlat");
  plb.add_time_avg(l_c_ordlat, "ordlat");
  logger = plb.create_perf_counters();
  cct->get_perfcounters_collection()->add(logger);

  client_lock.Unlock();

  AdminSocket* admin_socket = cct->get_admin_socket();
  int ret = admin_socket->register_command("mds_requests",
					   &m_command_hook,
					   "show in-progress mds requests");
  if (ret < 0) {
    lderr(cct) << "error registering admin socket command: "
	       << cpp_strerror(-ret) << dendl;
  }
  ret = admin_socket->register_command("mds_sessions",
				       &m_command_hook,
				       "show mds session state");
  if (ret < 0) {
    lderr(cct) << "error registering admin socket command: "
	       << cpp_strerror(-ret) << dendl;
  }
  ret = admin_socket->register_command("dump_cache",
				       &m_command_hook,
				       "show in-memory metadata cache contents");
  if (ret < 0) {
    lderr(cct) << "error registering admin socket command: "
	       << cpp_strerror(-ret) << dendl;
  }

  client_lock.Lock();
  initialized = true;
  client_lock.Unlock();
  return r;
}

void Client::shutdown() 
{
  ldout(cct, 1) << "shutdown" << dendl;

  AdminSocket* admin_socket = cct->get_admin_socket();
  admin_socket->unregister_command("mds_requests");
  admin_socket->unregister_command("mds_sessions");
  admin_socket->unregister_command("dump_cache");

  if (ino_invalidate_cb) {
    ldout(cct, 10) << "shutdown stopping invalidator finisher" << dendl;
    async_ino_invalidator.wait_for_empty();
    async_ino_invalidator.stop();
  }

  objectcacher->stop();  // outside of client_lock! this does a join.

  client_lock.Lock();
  assert(initialized);
  initialized = false;
  timer.shutdown();
  objecter->shutdown_locked();
  client_lock.Unlock();
  objecter->shutdown_unlocked();
  monclient->shutdown();

  if (logger) {
    cct->get_perfcounters_collection()->remove(logger);
    delete logger;
    logger = NULL;
  }
}




// ===================
// metadata cache stuff

void Client::trim_cache()
{
  ldout(cct, 20) << "trim_cache size " << lru.lru_get_size() << " max " << lru.lru_get_max() << dendl;
  unsigned last = 0;
  while (lru.lru_get_size() != last) {
    last = lru.lru_get_size();

    if (lru.lru_get_size() <= lru.lru_get_max())  break;

    // trim!
    Dentry *dn = static_cast<Dentry*>(lru.lru_expire());
    if (!dn)
      break;  // done
    
    trim_dentry(dn);
  }

  // hose root?
  if (lru.lru_get_size() == 0 && root && root->get_num_ref() == 0 && inode_map.size() == 1) {
    ldout(cct, 15) << "trim_cache trimmed root " << root << dendl;
    delete root;
    root = 0;
    inode_map.clear();
  }
}

void Client::trim_dentry(Dentry *dn)
{
  ldout(cct, 15) << "trim_dentry unlinking dn " << dn->name 
		 << " in dir " << hex << dn->dir->parent_inode->ino 
		 << dendl;
  if (dn->dir->parent_inode->flags & I_COMPLETE) {
    ldout(cct, 10) << " clearing I_COMPLETE on " << *dn->dir->parent_inode << dendl;
    dn->dir->parent_inode->flags &= ~I_COMPLETE;
    dn->dir->release_count++;
  }
  unlink(dn, false);
}


void Client::update_inode_file_bits(Inode *in,
				    uint64_t truncate_seq, uint64_t truncate_size,
				    uint64_t size,
				    uint64_t time_warp_seq, utime_t ctime,
				    utime_t mtime,
				    utime_t atime,
				    int issued)
{
  bool warn = false;
  ldout(cct, 10) << "update_inode_file_bits " << *in << " " << ccap_string(issued)
	   << " mtime " << mtime << dendl;
  ldout(cct, 25) << "truncate_seq: mds " << truncate_seq <<  " local "
	   << in->truncate_seq << " time_warp_seq: mds " << time_warp_seq
	   << " local " << in->time_warp_seq << dendl;
  uint64_t prior_size = in->size;

  if (truncate_seq > in->truncate_seq ||
      (truncate_seq == in->truncate_seq && size > in->size)) {
    ldout(cct, 10) << "size " << in->size << " -> " << size << dendl;
    in->size = size;
    in->reported_size = size;
    if (truncate_seq != in->truncate_seq) {
      ldout(cct, 10) << "truncate_seq " << in->truncate_seq << " -> "
	       << truncate_seq << dendl;
      in->truncate_seq = truncate_seq;
      in->oset.truncate_seq = truncate_seq;

      // truncate cached file data
      if (prior_size > size) {
	_invalidate_inode_cache(in, truncate_size, prior_size - truncate_size, true);
      }
    }
  }
  if (truncate_seq >= in->truncate_seq &&
      in->truncate_size != truncate_size) {
    if (in->is_file()) {
      ldout(cct, 10) << "truncate_size " << in->truncate_size << " -> "
	       << truncate_size << dendl;
      in->truncate_size = truncate_size;
      in->oset.truncate_size = truncate_size;
    } else {
      ldout(cct, 0) << "Hmmm, truncate_seq && truncate_size changed on non-file inode!" << dendl;
    }
  }
  
  // be careful with size, mtime, atime
  if (issued & (CEPH_CAP_FILE_EXCL|
		CEPH_CAP_FILE_WR|
		CEPH_CAP_FILE_BUFFER|
		CEPH_CAP_AUTH_EXCL|
		CEPH_CAP_XATTR_EXCL)) {
    ldout(cct, 30) << "Yay have enough caps to look at our times" << dendl;
    if (ctime > in->ctime) 
      in->ctime = ctime;
    if (time_warp_seq > in->time_warp_seq) {
      ldout(cct, 10) << "mds time_warp_seq " << time_warp_seq << " on inode " << *in
	       << " is higher than local time_warp_seq "
	       << in->time_warp_seq << dendl;
      //the mds updated times, so take those!
      in->mtime = mtime;
      in->atime = atime;
      in->time_warp_seq = time_warp_seq;
    } else if (time_warp_seq == in->time_warp_seq) {
      //take max times
      if (mtime > in->mtime)
	in->mtime = mtime;
      if (atime > in->atime)
	in->atime = atime;
    } else if (issued & CEPH_CAP_FILE_EXCL) {
      //ignore mds values as we have a higher seq
    } else warn = true;
  } else {
    ldout(cct, 30) << "Don't have enough caps, just taking mds' time values" << dendl;
    if (time_warp_seq >= in->time_warp_seq) {
      in->ctime = ctime;
      in->mtime = mtime;
      in->atime = atime;
      in->time_warp_seq = time_warp_seq;
    } else warn = true;
  }
  if (warn) {
    ldout(cct, 0) << "WARNING: " << *in << " mds time_warp_seq "
	    << time_warp_seq << " is lower than local time_warp_seq "
	    << in->time_warp_seq
	    << dendl;
  }
}

Inode * Client::add_update_inode(InodeStat *st, utime_t from, MetaSession *session)
{
  Inode *in;
  bool was_new = false;
  if (inode_map.count(st->vino)) {
    in = inode_map[st->vino];
    ldout(cct, 12) << "add_update_inode had " << *in << " caps " << ccap_string(st->cap.caps) << dendl;
  } else {
    in = new Inode(cct, st->vino, &st->layout);
    inode_map[st->vino] = in;
    if (!root) {
      root = in;
      cwd = root;
      cwd->get();
    }

    // immutable bits
    in->ino = st->vino.ino;
    in->snapid = st->vino.snapid;
    in->mode = st->mode & S_IFMT;
    was_new = true;
  }

  in->rdev = st->rdev;
  if (in->is_symlink())
    in->symlink = st->symlink;

  if (was_new)
    ldout(cct, 12) << "add_update_inode adding " << *in << " caps " << ccap_string(st->cap.caps) << dendl;

  if (!st->cap.caps)
    return in;   // as with readdir returning indoes in different snaprealms (no caps!)

  // only update inode if mds info is strictly newer, or it is the same and projected (odd).
  bool updating_inode = false;
  int issued = 0;
  if (st->version == 0 ||
      (in->version & ~1) < st->version) {
    updating_inode = true;

    int implemented = 0;
    issued = in->caps_issued(&implemented) | in->caps_dirty();
    issued |= implemented;

    in->version = st->version;

    if ((issued & CEPH_CAP_AUTH_EXCL) == 0) {
      in->mode = st->mode;
      in->uid = st->uid;
      in->gid = st->gid;
    }

    if ((issued & CEPH_CAP_LINK_EXCL) == 0) {
      in->nlink = st->nlink;
    }

    if ((issued & CEPH_CAP_XATTR_EXCL) == 0 &&
	st->xattrbl.length() &&
	st->xattr_version > in->xattr_version) {
      bufferlist::iterator p = st->xattrbl.begin();
      ::decode(in->xattrs, p);
      in->xattr_version = st->xattr_version;
    }

    in->dirstat = st->dirstat;
    in->rstat = st->rstat;

    if (in->is_dir()) {
      in->dir_layout = st->dir_layout;
      ldout(cct, 20) << " dir hash is " << (int)in->dir_layout.dl_dir_hash << dendl;
    }

    in->layout = st->layout;
    in->ctime = st->ctime;
    in->max_size = st->max_size;  // right?
  
    update_inode_file_bits(in, st->truncate_seq, st->truncate_size, st->size,
			   st->time_warp_seq, st->ctime, st->mtime, st->atime,
			   issued);
  }

  // move me if/when version reflects fragtree changes.
  in->dirfragtree = st->dirfragtree;

  if (in->snapid == CEPH_NOSNAP)
    add_update_cap(in, session, st->cap.cap_id, st->cap.caps, st->cap.seq, st->cap.mseq, inodeno_t(st->cap.realm), st->cap.flags);
  else
    in->snap_caps |= st->cap.caps;

  // setting I_COMPLETE needs to happen after adding the cap
  if (updating_inode &&
      in->is_dir() &&
      (st->cap.caps & CEPH_CAP_FILE_SHARED) &&
      (issued & CEPH_CAP_FILE_EXCL) == 0 &&
      in->dirstat.nfiles == 0 &&
      in->dirstat.nsubdirs == 0) {
    ldout(cct, 10) << " marking I_COMPLETE on empty dir " << *in << dendl;
    in->flags |= I_COMPLETE;
    if (in->dir) {
      ldout(cct, 10) << " dir is open on empty dir " << in->ino << " with "
		     << in->dir->dentry_map.size() << " entries, tearing down" << dendl;
      while (!in->dir->dentry_map.empty())
	unlink(in->dir->dentry_map.begin()->second, true);
      close_dir(in->dir);
    }
  }  

  return in;
}


/*
 * insert_dentry_inode - insert + link a single dentry + inode into the metadata cache.
 */
Dentry *Client::insert_dentry_inode(Dir *dir, const string& dname, LeaseStat *dlease, 
				    Inode *in, utime_t from, MetaSession *session, bool set_offset,
				    Dentry *old_dentry)
{
  Dentry *dn = NULL;
  if (dir->dentries.count(dname))
    dn = dir->dentries[dname];
  
  ldout(cct, 12) << "insert_dentry_inode '" << dname << "' vino " << in->vino()
		 << " in dir " << dir->parent_inode->vino() << " dn " << dn
		 << dendl;
  
  if (dn && dn->inode) {
    if (dn->inode->vino() == in->vino()) {
      touch_dn(dn);
      ldout(cct, 12) << " had dentry " << dname
	       << " with correct vino " << dn->inode->vino()
	       << dendl;
    } else {
      ldout(cct, 12) << " had dentry " << dname
	       << " with WRONG vino " << dn->inode->vino()
	       << dendl;
      unlink(dn, true);
      dn = NULL;
    }
  }
  
  if (!dn || dn->inode == 0) {
    in->get();
    if (old_dentry)
      unlink(old_dentry, dir == old_dentry->dir);  // keep dir open if its the same dir
    dn = link(dir, dname, in, dn);
    in->put();
    if (set_offset) {
      ldout(cct, 15) << " setting dn offset to " << dir->max_offset << dendl;
      dn->offset = dir->max_offset++;
    }
  }

  update_dentry_lease(dn, dlease, from, session);
  return dn;
}

void Client::update_dentry_lease(Dentry *dn, LeaseStat *dlease, utime_t from, MetaSession *session)
{
  utime_t dttl = from;
  dttl += (float)dlease->duration_ms / 1000.0;
  
  assert(dn && dn->inode);

  if (dlease->mask & CEPH_LOCK_DN) {
    if (dttl > dn->lease_ttl) {
      ldout(cct, 10) << "got dentry lease on " << dn->name
	       << " dur " << dlease->duration_ms << "ms ttl " << dttl << dendl;
      dn->lease_ttl = dttl;
      dn->lease_mds = session->mds_num;
      dn->lease_seq = dlease->seq;
      dn->lease_gen = session->cap_gen;
    }
  }
  dn->cap_shared_gen = dn->dir->parent_inode->shared_gen;
}


/*
 * update MDS location cache for a single inode
 */
void Client::update_dir_dist(Inode *in, DirStat *dst)
{
  // auth
  ldout(cct, 20) << "got dirfrag map for " << in->ino << " frag " << dst->frag << " to mds " << dst->auth << dendl;
  if (dst->auth >= 0) {
    in->fragmap[dst->frag] = dst->auth;
  } else {
    in->fragmap.erase(dst->frag);
  }
  assert(in->dirfragtree.is_leaf(dst->frag));

  // replicated
  in->dir_replicated = !dst->dist.empty();  // FIXME that's just one frag!
  
  // dist
  /*
  if (!st->dirfrag_dist.empty()) {   // FIXME
    set<int> dist = st->dirfrag_dist.begin()->second;
    if (dist.empty() && !in->dir_contacts.empty())
      ldout(cct, 9) << "lost dist spec for " << in->ino 
              << " " << dist << dendl;
    if (!dist.empty() && in->dir_contacts.empty()) 
      ldout(cct, 9) << "got dist spec for " << in->ino 
              << " " << dist << dendl;
    in->dir_contacts = dist;
  }
  */
}

/*
 * insert results from readdir or lssnap into the metadata cache.
 */
void Client::insert_readdir_results(MetaRequest *request, MetaSession *session, Inode *diri) {

  MClientReply *reply = request->reply;
  Connection *con = request->reply->get_connection();
  uint64_t features = con->get_features();

  assert(request->readdir_result.empty());

  // the extra buffer list is only set for readdir and lssnap replies
  bufferlist::iterator p = reply->get_extra_bl().begin();
  if (!p.end()) {
    // snapdir?
    if (request->head.op == CEPH_MDS_OP_LSSNAP) {
      assert(diri);
      diri = open_snapdir(diri);
    }

    // only open dir if we're actually adding stuff to it!
    Dir *dir = diri->open_dir();
    assert(dir);

    // dirstat
    DirStat dst(p);
    __u32 numdn;
    __u8 complete, end;
    ::decode(numdn, p);
    ::decode(end, p);
    ::decode(complete, p);

    ldout(cct, 10) << "insert_trace " << numdn << " readdir items, end=" << (int)end
		   << ", offset " << request->readdir_offset
		   << ", readdir_start " << request->readdir_start << dendl;

    request->readdir_end = end;
    request->readdir_num = numdn;

    map<string,Dentry*>::iterator pd = dir->dentry_map.upper_bound(request->readdir_start);

    frag_t fg = request->readdir_frag;

    string dname;
    LeaseStat dlease;
    for (unsigned i=0; i<numdn; i++) {
      ::decode(dname, p);
      ::decode(dlease, p);
      InodeStat ist(p, features);

      ldout(cct, 15) << "" << i << ": '" << dname << "'" << dendl;

      // remove any skipped names
      while (pd != dir->dentry_map.end() && pd->first < dname) {
	if (pd->first < dname &&
	    diri->dirfragtree[ceph_str_hash_linux(pd->first.c_str(),
						  pd->first.length())] == fg) {  // do not remove items in earlier frags
	  ldout(cct, 15) << "insert_trace  unlink '" << pd->first << "'" << dendl;
	  Dentry *dn = pd->second;
	  ++pd;
	  unlink(dn, true);
	} else {
	  ++pd;
	}
      }

      if (pd == dir->dentry_map.end())
	ldout(cct, 15) << " pd is at end" << dendl;
      else
	ldout(cct, 15) << " pd is '" << pd->first << "' dn " << pd->second << dendl;

      Inode *in = add_update_inode(&ist, request->sent_stamp, session);
      Dentry *dn;
      if (pd != dir->dentry_map.end() &&
	  pd->first == dname) {
	Dentry *olddn = pd->second;
	if (pd->second->inode != in) {
	  // replace incorrect dentry
	  ++pd;  // we are about to unlink this guy, move past it.
	  unlink(olddn, true);
	  dn = link(dir, dname, in, NULL);
	} else {
	  // keep existing dn
	  dn = olddn;
	  touch_dn(dn);
	  ++pd;  // move past the dentry we just touched.
	}
      } else {
	// new dn
	dn = link(dir, dname, in, NULL);
      }
      update_dentry_lease(dn, &dlease, request->sent_stamp, session);
      dn->offset = dir_result_t::make_fpos(request->readdir_frag, i + request->readdir_offset);

      // add to cached result list
      in->get();
      request->readdir_result.push_back(pair<string,Inode*>(dname, in));

      ldout(cct, 15) << "insert_trace  " << hex << dn->offset << dec << ": '" << dname << "' -> " << in->ino << dendl;
    }
    request->readdir_last_name = dname;

    // remove trailing names
    if (end) {
      while (pd != dir->dentry_map.end()) {
	if (diri->dirfragtree[ceph_str_hash_linux(pd->first.c_str(),
						  pd->first.length())] == fg) {
	  ldout(cct, 15) << "insert_trace  unlink '" << pd->first << "'" << dendl;
	  Dentry *dn = pd->second;
	  ++pd;
	  unlink(dn, true);
	} else
	  ++pd;
      }
    }

    if (dir->is_empty())
      close_dir(dir);
  }
}

/** insert_trace
 *
 * insert a trace from a MDS reply into the cache.
 */
Inode* Client::insert_trace(MetaRequest *request, MetaSession *session)
{
  MClientReply *reply = request->reply;

  ldout(cct, 10) << "insert_trace from " << request->sent_stamp << " mds." << session->mds_num
	   << " is_target=" << (int)reply->head.is_target
	   << " is_dentry=" << (int)reply->head.is_dentry
	   << dendl;

  bufferlist::iterator p = reply->get_trace_bl().begin();
  if (p.end()) {
    ldout(cct, 10) << "insert_trace -- no trace" << dendl;

    if (request->dentry &&
	request->dentry->dir &&
	(request->dentry->dir->parent_inode->flags & I_COMPLETE)) {
      ldout(cct, 10) << " clearing I_COMPLETE on " << *request->dentry->dir->parent_inode << dendl;
      request->dentry->dir->parent_inode->flags &= ~I_COMPLETE;
      request->dentry->dir->release_count++;
    }
    return NULL;
  }

  Connection *con = request->reply->get_connection();
  uint64_t features = con->get_features();
  ldout(cct, 10) << " features 0x" << hex << features << dec << dendl;

  // snap trace
  if (reply->snapbl.length())
    update_snap_trace(reply->snapbl);

  ldout(cct, 10) << " hrm " 
	   << " is_target=" << (int)reply->head.is_target
	   << " is_dentry=" << (int)reply->head.is_dentry
	   << dendl;

  InodeStat dirst;
  DirStat dst;
  string dname;
  LeaseStat dlease;
  InodeStat ist;

  if (reply->head.is_dentry) {
    dirst.decode(p, features);
    dst.decode(p);
    ::decode(dname, p);
    ::decode(dlease, p);
  }

  Inode *in = 0;
  if (reply->head.is_target) {
    ist.decode(p, features);

    in = add_update_inode(&ist, request->sent_stamp, session);
  }

  if (reply->head.is_dentry) {
    Inode *diri = add_update_inode(&dirst, request->sent_stamp, session);
    update_dir_dist(diri, &dst);  // dir stat info is attached to ..

    if (in) {
      Dir *dir = diri->open_dir();
      insert_dentry_inode(dir, dname, &dlease, in, request->sent_stamp, session, true,
                          ((request->head.op == CEPH_MDS_OP_RENAME) ?
                                        request->old_dentry : NULL));
    } else {
      if (diri->dir && diri->dir->dentries.count(dname)) {
	Dentry *dn = diri->dir->dentries[dname];
	if (dn->inode)
	  unlink(dn, false);
      }
    }
  } else if (reply->head.op == CEPH_MDS_OP_LOOKUPSNAP ||
	     reply->head.op == CEPH_MDS_OP_MKSNAP) {
    ldout(cct, 10) << " faking snap lookup weirdness" << dendl;
    // fake it for snap lookup
    vinodeno_t vino = ist.vino;
    vino.snapid = CEPH_SNAPDIR;
    assert(inode_map.count(vino));
    Inode *diri = inode_map[vino];
    
    string dname = request->path.last_dentry();
    
    LeaseStat dlease;
    dlease.duration_ms = 0;

    if (in) {
      Dir *dir = diri->open_dir();
      insert_dentry_inode(dir, dname, &dlease, in, request->sent_stamp, session, true);
    } else {
      if (diri->dir && diri->dir->dentries.count(dname)) {
	Dentry *dn = diri->dir->dentries[dname];
	if (dn->inode)
	  unlink(dn, false);
      }
    }
  }

  if (in && (reply->head.op == CEPH_MDS_OP_READDIR ||
	     reply->head.op == CEPH_MDS_OP_LSSNAP)) {
    insert_readdir_results(request, session, in);
  }

  request->target = in;
  return in;
}

// -------

int Client::choose_target_mds(MetaRequest *req) 
{
  int mds = -1;
  __u32 hash = 0;
  bool is_hash = false;

  Inode *in = NULL;
  Cap *cap = NULL;

  if (req->resend_mds >= 0) {
    mds = req->resend_mds;
    req->resend_mds = -1;
    ldout(cct, 10) << "choose_target_mds resend_mds specified as mds." << mds << dendl;
    goto out;
  }

  if (cct->_conf->client_use_random_mds)
    goto random_mds;

  if (req->inode) {
    in = req->inode;
    ldout(cct, 20) << "choose_target_mds starting with req->inode " << *in << dendl;
    if (req->path.depth()) {
      hash = ceph_str_hash(in->dir_layout.dl_dir_hash,
			   req->path[0].data(),
			   req->path[0].length());
      ldout(cct, 20) << "choose_target_mds inode dir hash is " << (int)in->dir_layout.dl_dir_hash
	       << " on " << req->path[0]
	       << " => " << hash << dendl;
      is_hash = true;
    }
  } else if (req->dentry) {
    if (req->dentry->inode) {
      in = req->dentry->inode;
      ldout(cct, 20) << "choose_target_mds starting with req->dentry inode " << *in << dendl;
    } else {
      in = req->dentry->dir->parent_inode;
      hash = ceph_str_hash(in->dir_layout.dl_dir_hash,
			   req->dentry->name.data(),
			   req->dentry->name.length());
      ldout(cct, 20) << "choose_target_mds dentry dir hash is " << (int)in->dir_layout.dl_dir_hash
	       << " on " << req->dentry->name
	       << " => " << hash << dendl;
      is_hash = true;
    }
  }
  if (in && in->snapid != CEPH_NOSNAP) {
    ldout(cct, 10) << "choose_target_mds " << *in << " is snapped, using nonsnap parent" << dendl;
    while (in->snapid != CEPH_NOSNAP) {
      if (in->snapid == CEPH_SNAPDIR)
	in = in->snapdir_parent;
      else if (!in->dn_set.empty())
        /* In most cases there will only be one dentry, so getting it
         * will be the correct action. If there are multiple hard links,
         * I think the MDS should be able to redirect as needed*/
	in = in->get_first_parent()->dir->parent_inode;
      else {
        ldout(cct, 10) << "got unlinked inode, can't look at parent" << dendl;
        break;
      }
    }
    is_hash = false;
  }
  
  if (!in)
    goto random_mds;

  ldout(cct, 20) << "choose_target_mds " << *in << " is_hash=" << is_hash
           << " hash=" << hash << dendl;

  if (is_hash && S_ISDIR(in->mode) && !in->dirfragtree.empty()) {
    frag_t fg = in->dirfragtree[hash];
    if (in->fragmap.count(fg)) {
      mds = in->fragmap[fg];
      ldout(cct, 10) << "choose_target_mds from dirfragtree hash" << dendl;
      goto out;
    }
  }

  if (req->auth_is_best())
    cap = in->auth_cap;
  if (!cap && !in->caps.empty())
    cap = in->caps.begin()->second;
  if (!cap)
    goto random_mds;
  mds = cap->session->mds_num;
  ldout(cct, 10) << "choose_target_mds from caps on inode " << *in << dendl;

  goto out;

random_mds:
  if (mds < 0) {
    mds = mdsmap->get_random_up_mds();
    ldout(cct, 10) << "did not get mds through better means, so chose random mds " << mds << dendl;
  }

out:
  ldout(cct, 20) << "mds is " << mds << dendl;
  return mds;
}


void Client::connect_mds_targets(int mds)
{
  ldout(cct, 10) << "connect_mds_targets for mds." << mds << dendl;
  assert(mds_sessions.count(mds));
  const MDSMap::mds_info_t& info = mdsmap->get_mds_info(mds);
  for (set<int>::const_iterator q = info.export_targets.begin();
       q != info.export_targets.end();
<<<<<<< HEAD
       q++) {
    if (mds_sessions.count(*q) == 0 &&
	mdsmap->is_clientreplay_or_active_or_stopping(*q)) {
=======
       ++q) {
    if (mds_sessions.count(*q) == 0 && waiting_for_session.count(*q) == 0) {
>>>>>>> 8659b7e0
      ldout(cct, 10) << "check_mds_sessions opening mds." << mds
		     << " export target mds." << *q << dendl;
      _open_mds_session(*q);
    }
  }
}

void Client::dump_mds_sessions(Formatter *f)
{
  f->open_array_section("sessions");
  for (map<int,MetaSession*>::const_iterator p = mds_sessions.begin(); p != mds_sessions.end(); ++p) {
    f->open_object_section("session");
    p->second->dump(f);
    f->close_section();
  }
  f->close_section();
  f->dump_int("mdsmap_epoch", mdsmap->get_epoch());
}
void Client::dump_mds_requests(Formatter *f)
{
  for (map<tid_t, MetaRequest*>::iterator p = mds_requests.begin();
       p != mds_requests.end();
       ++p) {
    f->open_object_section("request");
    p->second->dump(f);
    f->close_section();
  }
}

int Client::verify_reply_trace(int r,
			       MetaRequest *request, MClientReply *reply,
			       Inode **ptarget, bool *pcreated,
			       int uid, int gid)
{
  // check whether this request actually did the create, and set created flag
  bufferlist extra_bl;
  inodeno_t created_ino;
  bool got_created_ino = false;
  hash_map<vinodeno_t, Inode*>::iterator p;

  extra_bl.claim(reply->get_extra_bl());
  if (extra_bl.length() >= 8) {
    // if the extra bufferlist has a buffer, we assume its the created inode
    // and that this request to create succeeded in actually creating
    // the inode (won the race with other create requests)
    ::decode(created_ino, extra_bl);
    got_created_ino = true;
    ldout(cct, 10) << "make_request created ino " << created_ino << dendl;
  }

  if (pcreated)
    *pcreated = got_created_ino;

  if (request->target) {
    *ptarget = request->target;
    ldout(cct, 20) << "make_request target is " << *request->target << dendl;
  } else {
    if (got_created_ino && (p = inode_map.find(vinodeno_t(created_ino, CEPH_NOSNAP))) != inode_map.end()) {
      (*ptarget) = p->second;
      ldout(cct, 20) << "make_request created, target is " << **ptarget << dendl;
    } else {
      // we got a traceless reply, and need to look up what we just
      // created.  for now, do this by name.  someday, do this by the
      // ino... which we know!  FIXME.
      Inode *target = 0;  // ptarget may be NULL
      if (request->dentry) {
	// rename is special: we handle old_dentry unlink explicitly in insert_dentry_inode(), so
	// we need to compensate and do the same here.
	if (request->old_dentry) {
	  unlink(request->old_dentry, false);
	}
	ldout(cct, 10) << "make_request got traceless reply, looking up #"
		       << request->dentry->dir->parent_inode->ino << "/" << request->dentry->name
		       << " got_ino " << got_created_ino
		       << " ino " << created_ino
		       << dendl;
	r = _do_lookup(request->dentry->dir->parent_inode, request->dentry->name, &target);
      } else {
	ldout(cct, 10) << "make_request got traceless reply, forcing getattr on #"
		       << request->inode->ino << dendl;
	r = _getattr(request->inode, request->regetattr_mask, uid, gid, true);
	target = request->inode;
      }
      if (r >= 0) {
	if (ptarget)
	  *ptarget = target;

	// verify ino returned in reply and trace_dist are the same
	if (got_created_ino &&
	    created_ino.val != target->ino.val) {
	  ldout(cct, 5) << "create got ino " << created_ino << " but then failed on lookup; EINTR?" << dendl;
	  r = -EINTR;
	}
      }
    }
  }

  return r;
}


/**
 * make a request
 *
 * Blocking helper to make an MDS request.
 *
 * If the ptarget flag is set, behavior changes slightly: the caller
 * expects to get a pointer to the inode we are creating or operating
 * on.  As a result, we will follow up any traceless mutation reply
 * with a getattr or lookup to transparently handle a traceless reply
 * from the MDS (as when the MDS restarts and the client has to replay
 * a request).
 *
 * @param request the MetaRequest to execute
 * @param uid uid to execute as
 * @param gid gid to execute as
 * @param ptarget [optional] address to store a pointer to the target inode we want to create or operate on
 * @param pcreated [optional; required if ptarget] where to store a bool of whether our create atomically created a file
 * @param use_mds [optional] prefer a specific mds (-1 for default)
 * @param pdirbl [optional; disallowed if ptarget] where to pass extra reply payload to the caller
 */
int Client::make_request(MetaRequest *request, 
			 int uid, int gid, 
			 Inode **ptarget, bool *pcreated,
			 int use_mds,
			 bufferlist *pdirbl)
{
  int r = 0;

  // assign a unique tid
  tid_t tid = ++last_tid;
  request->set_tid(tid);
  // make note
  mds_requests[tid] = request->get();
  if (uid < 0) {
    uid = geteuid();
    gid = getegid();
  }
  request->set_caller_uid(uid);
  request->set_caller_gid(gid);

  if (!mds_requests.empty()) 
    request->set_oldest_client_tid(mds_requests.begin()->first);
  else
    request->set_oldest_client_tid(tid); // this one is the oldest.

  // hack target mds?
  if (use_mds >= 0)
    request->resend_mds = use_mds;

  // set up wait cond
  Cond cond;
  request->caller_cond = &cond;

  while (1) {
    // choose mds
    int mds = choose_target_mds(request);
    if (mds < 0 || !mdsmap->is_active_or_stopping(mds)) {
      Cond cond;
      ldout(cct, 10) << " target mds." << mds << " not active, waiting for new mdsmap" << dendl;
      waiting_for_mdsmap.push_back(&cond);
      cond.Wait(client_lock);
      continue;
    }

    // open a session?
    MetaSession *session = NULL;
    if (!have_open_session(mds)) {
      Cond cond;

      if (!mdsmap->is_active_or_stopping(mds)) {
	ldout(cct, 10) << "no address for mds." << mds << ", waiting for new mdsmap" << dendl;
	waiting_for_mdsmap.push_back(&cond);
	cond.Wait(client_lock);

	if (!mdsmap->is_active_or_stopping(mds)) {
	  ldout(cct, 10) << "hmm, still have no address for mds." << mds << ", trying a random mds" << dendl;
	  request->resend_mds = mdsmap->get_random_up_mds();
	  continue;
	}
      }
      
      session = _get_or_open_mds_session(mds);

      // wait
      if (session->state == MetaSession::STATE_OPENING) {
	session->waiting_for_open.push_back(&cond);
	while (session->state == MetaSession::STATE_OPENING) {
	  ldout(cct, 10) << "waiting for session to mds." << mds << " to open" << dendl;
	  cond.Wait(client_lock);
	}
      }

      if (!have_open_session(mds))
	continue;
    } else {
      session = mds_sessions[mds];
    }

    // send request.
    send_request(request, session);

    // wait for signal
    ldout(cct, 20) << "awaiting reply|forward|kick on " << &cond << dendl;
    request->kick = false;
    while (!request->reply &&         // reply
	   request->resend_mds < 0 && // forward
	   !request->kick)
      cond.Wait(client_lock);
    
    // did we get a reply?
    if (request->reply) 
      break;
  }

  // got it!
  MClientReply *reply = request->reply;
  request->reply = NULL;
  r = reply->get_result();

  // kick dispatcher (we've got it!)
  assert(request->dispatch_cond);
  request->dispatch_cond->Signal();
  ldout(cct, 20) << "sendrecv kickback on tid " << tid << " " << request->dispatch_cond << dendl;
  request->dispatch_cond = 0;
  
  if (r >= 0 && ptarget)
    r = verify_reply_trace(r, request, reply, ptarget, pcreated, uid, gid);

  if (pdirbl)
    pdirbl->claim(reply->get_extra_bl());

  // -- log times --
  utime_t lat = ceph_clock_now(cct);
  lat -= request->sent_stamp;
  ldout(cct, 20) << "lat " << lat << dendl;
  logger->tinc(l_c_lat, lat);
  logger->tinc(l_c_reply, lat);

  request->put();

  reply->put();
  return r;
}

int Client::encode_inode_release(Inode *in, MetaRequest *req,
			 int mds, int drop,
			 int unless, int force)
{
  ldout(cct, 20) << "encode_inode_release enter(in:" << *in << ", req:" << req
	   << " mds:" << mds << ", drop:" << drop << ", unless:" << unless
	   << ", have:" << ", force:" << force << ")" << dendl;
  int released = 0;
  Cap *caps = NULL;
  if (in->caps.count(mds))
    caps = in->caps[mds];
  if (caps &&
      (drop & caps->issued) &&
      !(unless & caps->issued)) {
    ldout(cct, 25) << "Dropping caps. Initial " << ccap_string(caps->issued) << dendl;
    caps->issued &= ~drop;
    caps->implemented &= ~drop;
    released = 1;
    force = 1;
    ldout(cct, 25) << "Now have: " << ccap_string(caps->issued) << dendl;
  }
  if (force && caps) {
    ceph_mds_request_release rel;
    rel.ino = in->ino;
    rel.cap_id = caps->cap_id;
    rel.seq = caps->seq;
    rel.issue_seq = caps->issue_seq;
    rel.mseq = caps->mseq;
    rel.caps = caps->issued;
    rel.wanted = caps->wanted;
    rel.dname_len = 0;
    rel.dname_seq = 0;
    req->cap_releases.push_back(MClientRequest::Release(rel,""));
  }
  ldout(cct, 25) << "encode_inode_release exit(in:" << *in << ") released:"
	   << released << dendl;
  return released;
}

void Client::encode_dentry_release(Dentry *dn, MetaRequest *req,
			   int mds, int drop, int unless)
{
  ldout(cct, 20) << "encode_dentry_release enter(dn:"
	   << dn << ")" << dendl;
  int released = 0;
  if (dn->dir)
    released = encode_inode_release(dn->dir->parent_inode, req,
				    mds, drop, unless, 1);
  if (released && dn->lease_mds == mds) {
    ldout(cct, 25) << "preemptively releasing dn to mds" << dendl;
    MClientRequest::Release& rel = req->cap_releases.back();
    rel.item.dname_len = dn->name.length();
    rel.item.dname_seq = dn->lease_seq;
    rel.dname = dn->name;
  }
  ldout(cct, 25) << "encode_dentry_release exit(dn:"
	   << dn << ")" << dendl;
}


/*
 * This requires the MClientRequest *request member to be set.
 * It will error out horribly without one.
 * Additionally, if you set any *drop member, you'd better have
 * set the corresponding dentry!
 */
void Client::encode_cap_releases(MetaRequest *req, int mds)
{
  ldout(cct, 20) << "encode_cap_releases enter (req: "
		 << req << ", mds: " << mds << ")" << dendl;
  if (req->inode_drop && req->inode)
    encode_inode_release(req->inode, req,
			 mds, req->inode_drop,
			 req->inode_unless);
  
  if (req->old_inode_drop && req->old_inode)
    encode_inode_release(req->old_inode, req,
			 mds, req->old_inode_drop,
			 req->old_inode_unless);
  if (req->other_inode_drop && req->other_inode)
    encode_inode_release(req->other_inode, req,
			 mds, req->other_inode_drop,
			 req->other_inode_unless);
  
  if (req->dentry_drop && req->dentry)
    encode_dentry_release(req->dentry, req,
			  mds, req->dentry_drop,
			  req->dentry_unless);
  
  if (req->old_dentry_drop && req->old_dentry)
    encode_dentry_release(req->old_dentry, req,
			  mds, req->old_dentry_drop,
			  req->old_dentry_unless);
  ldout(cct, 25) << "encode_cap_releases exit (req: "
	   << req << ", mds " << mds <<dendl;
}

bool Client::have_open_session(int mds)
{
  return
    mds_sessions.count(mds) &&
    mds_sessions[mds]->state == MetaSession::STATE_OPEN;
}

MetaSession *Client::_get_mds_session(int mds, Connection *con)
{
  if (mds_sessions.count(mds) == 0)
    return NULL;
  MetaSession *s = mds_sessions[mds];
  if (s->con != con)
    return NULL;
  return s;
}

MetaSession *Client::_get_or_open_mds_session(int mds)
{
  if (mds_sessions.count(mds))
    return mds_sessions[mds];
  return _open_mds_session(mds);
}

MetaSession *Client::_open_mds_session(int mds)
{
  ldout(cct, 10) << "_open_mds_session mds." << mds << dendl;
  assert(mds_sessions.count(mds) == 0);
  MetaSession *session = new MetaSession;
  session->mds_num = mds;
  session->seq = 0;
  session->inst = mdsmap->get_inst(mds);
  session->con = messenger->get_connection(session->inst);
  session->state = MetaSession::STATE_OPENING;
  mds_sessions[mds] = session;
  messenger->send_message(new MClientSession(CEPH_SESSION_REQUEST_OPEN),
			  session->con);
  return session;
}

void Client::_close_mds_session(MetaSession *s)
{
  ldout(cct, 2) << "_close_mds_session mds." << s->mds_num << " seq " << s->seq << dendl;
  s->state = MetaSession::STATE_CLOSING;
  messenger->send_message(new MClientSession(CEPH_SESSION_REQUEST_CLOSE, s->seq),
			  s->con);
}

void Client::_closed_mds_session(MetaSession *s)
{
  s->state = MetaSession::STATE_CLOSED;
  messenger->mark_down(s->con);
  mount_cond.Signal();
  remove_session_caps(s);
  kick_requests(s, true);
  mds_sessions.erase(s->mds_num);
  delete s;
}

void Client::handle_client_session(MClientSession *m) 
{
  int from = m->get_source().num();
  ldout(cct, 10) << "handle_client_session " << *m << " from mds." << from << dendl;

  MetaSession *session = _get_mds_session(from, m->get_connection());
  if (!session) {
    ldout(cct, 10) << " discarding session message from sessionless mds " << m->get_source_inst() << dendl;
    m->put();
    return;
  }

  switch (m->get_op()) {
  case CEPH_SESSION_OPEN:
    renew_caps(session);
    session->state = MetaSession::STATE_OPEN;
    if (unmounting) {
      _close_mds_session(session);
    } else {
      connect_mds_targets(from);
    }
    signal_cond_list(session->waiting_for_open);
    break;

  case CEPH_SESSION_CLOSE:
    _closed_mds_session(session);
    signal_cond_list(session->waiting_for_open);
    break;

  case CEPH_SESSION_RENEWCAPS:
    if (session->cap_renew_seq == m->get_seq()) {
      session->cap_ttl =
	session->last_cap_renew_request + mdsmap->get_session_timeout();
      wake_inode_waiters(session);
    }
    break;

  case CEPH_SESSION_STALE:
    renew_caps(session);
    break;

  case CEPH_SESSION_RECALL_STATE:
    trim_caps(session, m->get_max_caps());
    break;

  default:
    assert(0);
  }

  m->put();
}

void Client::send_request(MetaRequest *request, MetaSession *session)
{
  // make the request
  int mds = session->mds_num;
  ldout(cct, 10) << "send_request rebuilding request " << request->get_tid()
		 << " for mds." << mds << dendl;
  MClientRequest *r = build_client_request(request);
  if (request->dentry)
    r->set_dentry_wanted();
  if (request->got_unsafe)
    r->set_replayed_op();
  r->set_mdsmap_epoch(mdsmap->get_epoch());

  encode_cap_releases(request, mds);
  r->releases.swap(request->cap_releases);

  if (request->mds == -1) {
    request->sent_stamp = ceph_clock_now(cct);
    ldout(cct, 20) << "send_request set sent_stamp to " << request->sent_stamp << dendl;
  }
  request->mds = mds;

  if (request->inode && request->inode->caps.count(mds))
    request->sent_on_mseq = request->inode->caps[mds]->mseq;

  session->requests.push_back(&request->item);

  ldout(cct, 10) << "send_request " << *r << " to mds." << mds << dendl;
  messenger->send_message(r, session->con);
}

MClientRequest* Client::build_client_request(MetaRequest *request)
{
  MClientRequest *req = new MClientRequest(request->get_op());
  req->set_tid(request->tid);
  memcpy(&req->head, &request->head, sizeof(ceph_mds_request_head));

  // if the filepath's haven't been set, set them!
  if (request->path.empty()) {
    if (request->inode)
      request->inode->make_nosnap_relative_path(request->path);
    else if (request->dentry) {
      if (request->dentry->inode)
	request->dentry->inode->make_nosnap_relative_path(request->path);
      else if (request->dentry->dir) {
	request->dentry->dir->parent_inode->make_nosnap_relative_path(request->path);
	request->path.push_dentry(request->dentry->name);
      }
      else ldout(cct, 1) << "Warning -- unable to construct a filepath!"
		   << " No path, inode, or appropriately-endowed dentry given!"
		   << dendl;
    } else ldout(cct, 1) << "Warning -- unable to construct a filepath!"
		   << " No path, inode, or dentry given!"
		   << dendl;
  }
  req->set_filepath(request->get_filepath());
  req->set_filepath2(request->get_filepath2());
  req->set_data(request->data);
  req->set_retry_attempt(request->retry_attempt);
  req->head.num_fwd = request->num_fwd;
  return req;
}



void Client::handle_client_request_forward(MClientRequestForward *fwd)
{
  int mds = fwd->get_source().num();
  MetaSession *session = _get_mds_session(mds, fwd->get_connection());
  if (!session) {
    fwd->put();
    return;
  }
  tid_t tid = fwd->get_tid();

  if (mds_requests.count(tid) == 0) {
    ldout(cct, 10) << "handle_client_request_forward no pending request on tid " << tid << dendl;
    fwd->put();
    return;
  }

  MetaRequest *request = mds_requests[tid];
  assert(request);

  // reset retry counter
  request->retry_attempt = 0;

  // request not forwarded, or dest mds has no session.
  // resend.
  ldout(cct, 10) << "handle_client_request tid " << tid
	   << " fwd " << fwd->get_num_fwd() 
	   << " to mds." << fwd->get_dest_mds() 
	   << ", resending to " << fwd->get_dest_mds()
	   << dendl;
  
  request->mds = -1;
  request->num_fwd = fwd->get_num_fwd();
  request->resend_mds = fwd->get_dest_mds();
  request->caller_cond->Signal();

  fwd->put();
}

void Client::handle_client_reply(MClientReply *reply)
{
  int mds_num = reply->get_source().num();
  MetaSession *session = _get_mds_session(mds_num, reply->get_connection());
  if (!session) {
    reply->put();
    return;
  }

  tid_t tid = reply->get_tid();
  bool is_safe = reply->is_safe();

  if (mds_requests.count(tid) == 0) {
    ldout(cct, 10) << "handle_client_reply no pending request on tid " << tid
	     << " safe is:" << is_safe << dendl;
    reply->put();
    return;
  }

  ldout(cct, 20) << "handle_client_reply got a reply. Safe:" << is_safe
		 << " tid " << tid << dendl;
  MetaRequest *request = mds_requests[tid];
  assert(request);
    
  if ((request->got_unsafe && !is_safe)
      || (request->got_safe && is_safe)) {
    //duplicate response
    ldout(cct, 0) << "got a duplicate reply on tid " << tid << " from mds "
	    << mds_num << " safe:" << is_safe << dendl;
    reply->put();
    return;
  }

  if (-ESTALE == reply->get_result()) { // see if we can get to proper MDS
    ldout(cct, 20) << "got ESTALE on tid " << request->tid
		   << " from mds." << request->mds << dendl;
    request->send_to_auth = true;
    request->resend_mds = choose_target_mds(request);
    if (request->resend_mds >= 0 &&
	request->resend_mds == request->mds &&
	(request->inode == NULL ||
	 request->inode->caps.count(request->resend_mds) == 0 ||
	 request->sent_on_mseq == request->inode->caps[request->resend_mds]->mseq)) {
      // have to return ESTALE
    } else {
      request->caller_cond->Signal();
      return;
    }
    ldout(cct, 20) << "have to return ESTALE" << dendl;
  }
  
  assert(request->reply == NULL);
  request->reply = reply;
  insert_trace(request, session);

  if (!request->got_unsafe) {
    request->got_unsafe = true;
    session->unsafe_requests.push_back(&request->unsafe_item);

    Cond cond;
    request->dispatch_cond = &cond;
    
    // wake up waiter
    ldout(cct, 20) << "handle_client_reply signalling caller " << (void*)request->caller_cond << dendl;
    request->caller_cond->Signal();
    
    // wake for kick back
    while (request->dispatch_cond) {
      ldout(cct, 20) << "handle_client_reply awaiting kickback on tid " << tid << " " << &cond << dendl;
      cond.Wait(client_lock);
    }
  }

  if (is_safe) {
    // the filesystem change is committed to disk
    request->got_safe = true;
    if (request->got_unsafe) {
      // we're done, clean up
      request->item.remove_myself();
      request->unsafe_item.remove_myself();
      mds_requests.erase(tid);
      request->put(); // for the dumb data structure
    }
  }
  if (unmounting)
    mount_cond.Signal();
}


// ------------------------
// incoming messages

bool Client::ms_dispatch(Message *m)
{
  Mutex::Locker l(client_lock);
  if (!initialized) {
    ldout(cct, 10) << "inactive, discarding " << *m << dendl;
    m->put();
    return true;
  }

  switch (m->get_type()) {
    // osd
  case CEPH_MSG_OSD_OPREPLY:
    objecter->handle_osd_op_reply((MOSDOpReply*)m);
    break;
  case CEPH_MSG_OSD_MAP:
    objecter->handle_osd_map((class MOSDMap*)m);
    break;
  case CEPH_MSG_STATFS_REPLY:
    objecter->handle_fs_stats_reply((MStatfsReply*)m);
    break;

    
    // mounting and mds sessions
  case CEPH_MSG_MDS_MAP:
    handle_mds_map(static_cast<MMDSMap*>(m));
    break;
  case CEPH_MSG_CLIENT_SESSION:
    handle_client_session(static_cast<MClientSession*>(m));
    break;

    // requests
  case CEPH_MSG_CLIENT_REQUEST_FORWARD:
    handle_client_request_forward(static_cast<MClientRequestForward*>(m));
    break;
  case CEPH_MSG_CLIENT_REPLY:
    handle_client_reply(static_cast<MClientReply*>(m));
    break;

  case CEPH_MSG_CLIENT_SNAP:
    handle_snap(static_cast<MClientSnap*>(m));
    break;
  case CEPH_MSG_CLIENT_CAPS:
    handle_caps(static_cast<MClientCaps*>(m));
    break;
  case CEPH_MSG_CLIENT_LEASE:
    handle_lease(static_cast<MClientLease*>(m));
    break;

  default:
    return false;
  }

  // unmounting?
  if (unmounting) {
    ldout(cct, 10) << "unmounting: trim pass, size was " << lru.lru_get_size() 
             << "+" << inode_map.size() << dendl;
    long unsigned size = lru.lru_get_size() + inode_map.size();
    trim_cache();
    if (size < lru.lru_get_size() + inode_map.size()) {
      ldout(cct, 10) << "unmounting: trim pass, cache shrank, poking unmount()" << dendl;
      mount_cond.Signal();
    } else {
      ldout(cct, 10) << "unmounting: trim pass, size still " << lru.lru_get_size() 
               << "+" << inode_map.size() << dendl;
    }
  }

  return true;
}


void Client::handle_mds_map(MMDSMap* m)
{
  if (m->get_epoch() < mdsmap->get_epoch()) {
    ldout(cct, 1) << "handle_mds_map epoch " << m->get_epoch() << " is older than our "
	    << mdsmap->get_epoch() << dendl;
    m->put();
    return;
  }  

  ldout(cct, 1) << "handle_mds_map epoch " << m->get_epoch() << dendl;

  MDSMap *oldmap = mdsmap;
  mdsmap = new MDSMap;
  mdsmap->decode(m->get_encoded());

  // reset session
  for (map<int,MetaSession*>::iterator p = mds_sessions.begin();
       p != mds_sessions.end();
       ++p) {
    int oldstate = oldmap->get_state(p->first);
    int newstate = mdsmap->get_state(p->first);
    if (!mdsmap->is_up(p->first) ||
	mdsmap->get_inst(p->first) != p->second->inst) {
      messenger->mark_down(p->second->inst.addr);
      if (mdsmap->is_up(p->first))
	p->second->inst = mdsmap->get_inst(p->first);
    } else if (oldstate == newstate)
      continue;  // no change
    
    if (newstate == MDSMap::STATE_RECONNECT &&
	mds_sessions.count(p->first)) {
      MetaSession *session = mds_sessions[p->first];
      session->inst = mdsmap->get_inst(p->first);
      session->con->put();
      session->con = messenger->get_connection(session->inst);
      send_reconnect(session);
    }

    if (newstate >= MDSMap::STATE_ACTIVE) {
      if (oldstate < MDSMap::STATE_ACTIVE) {
	kick_requests(p->second, false);
	kick_flushing_caps(p->second);
	signal_cond_list(p->second->waiting_for_open);
      }
      connect_mds_targets(p->first);
    }
  }

  // kick any waiting threads
  list<Cond*> ls;
  ls.swap(waiting_for_mdsmap);
  signal_cond_list(ls);

<<<<<<< HEAD
=======
  map<int,list<Cond*> >::iterator p = waiting_for_session.begin();
  while (p != waiting_for_session.end()) {
    int oldstate = oldmap->get_state(p->first);
    int newstate = mdsmap->get_state(p->first);
    if (newstate >= MDSMap::STATE_ACTIVE &&
	oldstate < MDSMap::STATE_ACTIVE) {
      ldout(cct, 20) << "kick_opening_mds_session mds." << p->first << dendl;
      signal_cond_list(p->second);
      waiting_for_session.erase(p++);
    } else {
      ++p;
    }
  }

>>>>>>> 8659b7e0
  delete oldmap;
  m->put();

  monclient->sub_got("mdsmap", mdsmap->get_epoch());
}

void Client::send_reconnect(MetaSession *session)
{
  int mds = session->mds_num;
  ldout(cct, 10) << "send_reconnect to mds." << mds << dendl;

  MClientReconnect *m = new MClientReconnect;

  // i have an open session.
  hash_set<inodeno_t> did_snaprealm;
  for (hash_map<vinodeno_t, Inode*>::iterator p = inode_map.begin();
       p != inode_map.end();
       ++p) {
    Inode *in = p->second;
    if (in->caps.count(mds)) {
      ldout(cct, 10) << " caps on " << p->first
	       << " " << ccap_string(in->caps[mds]->issued)
	       << " wants " << ccap_string(in->caps_wanted())
	       << dendl;
      filepath path;
      in->make_long_path(path);
      ldout(cct, 10) << "    path " << path << dendl;

      in->caps[mds]->seq = 0;  // reset seq.
      in->caps[mds]->issue_seq = 0;  // reset seq.
      m->add_cap(p->first.ino, 
		 in->caps[mds]->cap_id,
		 path.get_ino(), path.get_path(),   // ino
		 in->caps_wanted(), // wanted
		 in->caps[mds]->issued,     // issued
		 in->snaprealm->ino);

      if (did_snaprealm.count(in->snaprealm->ino) == 0) {
	ldout(cct, 10) << " snaprealm " << *in->snaprealm << dendl;
	m->add_snaprealm(in->snaprealm->ino, in->snaprealm->seq, in->snaprealm->parent);
	did_snaprealm.insert(in->snaprealm->ino);
      }	
    }
    if (in->exporting_mds == mds) {
      ldout(cct, 10) << " clearing exporting_caps on " << p->first << dendl;
      in->exporting_mds = -1;
      in->exporting_issued = 0;
      in->exporting_mseq = 0;
      if (!in->is_any_caps()) {
	ldout(cct, 10) << "  removing last cap, closing snaprealm" << dendl;
	put_snap_realm(in->snaprealm);
	in->snaprealm = 0;
	in->snaprealm_item.remove_myself();
      }
    }
  }
  
  // reset my cap seq number
  session->seq = 0;
  
  //connect to the mds' offload targets
  connect_mds_targets(mds);
  //make sure unsafe requests get saved
  resend_unsafe_requests(session);

  messenger->send_message(m, session->con);
}


void Client::kick_requests(MetaSession *session, bool signal)
{
  ldout(cct, 10) << "kick_requests for mds." << session->mds_num << dendl;

  for (map<tid_t, MetaRequest*>::iterator p = mds_requests.begin();
       p != mds_requests.end();
       ++p) 
    if (p->second->mds == session->mds_num) {
      if (signal) {
	p->second->kick = true;
	p->second->caller_cond->Signal();
      }
      else {
	send_request(p->second, session);
      }
    }
}

void Client::resend_unsafe_requests(MetaSession *session)
{
  for (xlist<MetaRequest*>::iterator iter = session->unsafe_requests.begin();
       !iter.end();
       ++iter)
    send_request(*iter, session);
}




/************
 * leases
 */

void Client::got_mds_push(MetaSession *s)
{
  s->seq++;
  ldout(cct, 10) << " mds." << s->mds_num << " seq now " << s->seq << dendl;
  if (s->state == MetaSession::STATE_CLOSING) {
    messenger->send_message(new MClientSession(CEPH_SESSION_REQUEST_CLOSE, s->seq),
			    s->con);
  }
}

void Client::handle_lease(MClientLease *m)
{
  ldout(cct, 10) << "handle_lease " << *m << dendl;

  assert(m->get_action() == CEPH_MDS_LEASE_REVOKE);

  int mds = m->get_source().num();
  MetaSession *session = _get_mds_session(mds, m->get_connection());
  if (!session) {
    m->put();
    return;
  }

  got_mds_push(session);

  ceph_seq_t seq = m->get_seq();

  Inode *in;
  vinodeno_t vino(m->get_ino(), CEPH_NOSNAP);
  if (inode_map.count(vino) == 0) {
    ldout(cct, 10) << " don't have vino " << vino << dendl;
    goto revoke;
  }
  in = inode_map[vino];

  if (m->get_mask() & CEPH_LOCK_DN) {
    if (!in->dir || in->dir->dentries.count(m->dname) == 0) {
      ldout(cct, 10) << " don't have dir|dentry " << m->get_ino() << "/" << m->dname <<dendl;
      goto revoke;
    }
    Dentry *dn = in->dir->dentries[m->dname];
    ldout(cct, 10) << " revoked DN lease on " << dn << dendl;
    dn->lease_mds = -1;
  } 
  
 revoke:
  messenger->send_message(new MClientLease(CEPH_MDS_LEASE_RELEASE, seq,
					   m->get_mask(), m->get_ino(), m->get_first(), m->get_last(), m->dname),
			  m->get_source_inst());
  m->put();
}


void Client::put_inode(Inode *in, int n)
{
  ldout(cct, 10) << "put_inode on " << *in << dendl;
  int left = in->put(n);
  if (left == 0) {
    // release any caps
    remove_all_caps(in);

    ldout(cct, 10) << "put_inode deleting " << *in << dendl;
    bool unclean = objectcacher->release_set(&in->oset);
    assert(!unclean);
    if (in->snapdir_parent)
      put_inode(in->snapdir_parent);
    inode_map.erase(in->vino());
    in->cap_item.remove_myself();
    in->snaprealm_item.remove_myself();
    if (in == root)
      root = 0;
    delete in;
  }
}

void Client::close_dir(Dir *dir)
{
  Inode *in = dir->parent_inode;
  ldout(cct, 15) << "close_dir dir " << dir << " on " << in << dendl;
  assert(dir->is_empty());
  assert(in->dir == dir);
  assert(in->dn_set.size() < 2);     // dirs can't be hard-linked
  if (!in->dn_set.empty())
    in->get_first_parent()->put();   // unpin dentry
  
  delete in->dir;
  in->dir = 0;
  put_inode(in);               // unpin inode
}

  /**
   * Don't call this with in==NULL, use get_or_create for that
   * leave dn set to default NULL unless you're trying to add
   * a new inode to a pre-created Dentry
   */
Dentry* Client::link(Dir *dir, const string& name, Inode *in, Dentry *dn)
{
  if (!dn) {
    // create a new Dentry
    dn = new Dentry;
    dn->name = name;
    
    // link to dir
    dn->dir = dir;
    dir->dentries[dn->name] = dn;
    dir->dentry_map[dn->name] = dn;
    lru.lru_insert_mid(dn);    // mid or top?

    ldout(cct, 15) << "link dir " << dir->parent_inode << " '" << name << "' to inode " << in
		   << " dn " << dn << " (new dn)" << dendl;
  } else {
    ldout(cct, 15) << "link dir " << dir->parent_inode << " '" << name << "' to inode " << in
		   << " dn " << dn << " (old dn)" << dendl;
  }

  if (in) {    // link to inode
    dn->inode = in;
    in->get();
    if (in->dir)
      dn->get();  // dir -> dn pin

    assert(in->dn_set.count(dn) == 0);

    // only one parent for directories!
    if (in->is_dir() && !in->dn_set.empty()) {
      Dentry *olddn = in->get_first_parent();
      assert(olddn->dir != dir || olddn->name != name);
      unlink(olddn, false);
    }

    in->dn_set.insert(dn);

    ldout(cct, 20) << "link  inode " << in << " parents now " << in->dn_set << dendl; 
  }
  
  return dn;
}

void Client::unlink(Dentry *dn, bool keepdir)
{
  Inode *in = dn->inode;
  ldout(cct, 15) << "unlink dir " << dn->dir->parent_inode << " '" << dn->name << "' dn " << dn
		 << " inode " << dn->inode << dendl;

  // unlink from inode
  if (in) {
    if (in->dir)
      dn->put();        // dir -> dn pin
    dn->inode = 0;
    assert(in->dn_set.count(dn));
    in->dn_set.erase(dn);
    ldout(cct, 20) << "unlink  inode " << in << " parents now " << in->dn_set << dendl; 
    put_inode(in);
  }
        
  // unlink from dir
  dn->dir->dentries.erase(dn->name);
  dn->dir->dentry_map.erase(dn->name);
  if (dn->dir->is_empty() && !keepdir) 
    close_dir(dn->dir);
  dn->dir = 0;

  // delete den
  lru.lru_remove(dn);
  dn->put();
}


/****
 * caps
 */

void Client::get_cap_ref(Inode *in, int cap)
{
  if ((cap & CEPH_CAP_FILE_BUFFER) &&
      in->cap_refs[CEPH_CAP_FILE_BUFFER] == 0) {
    ldout(cct, 5) << "get_cap_ref got first FILE_BUFFER ref on " << *in << dendl;
    in->get();
  }
  in->get_cap_ref(cap);
}

void Client::put_cap_ref(Inode *in, int cap)
{
  bool last = in->put_cap_ref(cap);
  if (last) {
    if (in->snapid == CEPH_NOSNAP) {
      if ((cap & CEPH_CAP_FILE_WR) &&
	  in->cap_snaps.size() &&
	  in->cap_snaps.rbegin()->second->writing) {
	ldout(cct, 10) << "put_cap_ref finishing pending cap_snap on " << *in << dendl;
	in->cap_snaps.rbegin()->second->writing = 0;
	finish_cap_snap(in, in->cap_snaps.rbegin()->second, in->caps_used());
	signal_cond_list(in->waitfor_caps);  // wake up blocked sync writers
      }
      if (cap & CEPH_CAP_FILE_BUFFER) {
	for (map<snapid_t,CapSnap*>::iterator p = in->cap_snaps.begin();
	    p != in->cap_snaps.end();
	    ++p)
	  p->second->dirty_data = 0;
	check_caps(in, false);
	signal_cond_list(in->waitfor_commit);
	ldout(cct, 5) << "put_cap_ref dropped last FILE_BUFFER ref on " << *in << dendl;
	put_inode(in);
      }
    }
    if (cap & CEPH_CAP_FILE_CACHE) {
      check_caps(in, false);
      ldout(cct, 5) << "put_cap_ref dropped last FILE_CACHE ref on " << *in << dendl;
    }
  }
}


int Client::get_caps(Inode *in, int need, int want, int *phave, loff_t endoff)
{
  while (1) {
    if (endoff > 0 &&
	(endoff >= (loff_t)in->max_size ||
	 endoff > (loff_t)(in->size << 1)) &&
	endoff > (loff_t)in->wanted_max_size) {
      ldout(cct, 10) << "wanted_max_size " << in->wanted_max_size << " -> " << endoff << dendl;
      in->wanted_max_size = endoff;
      check_caps(in, false);
    }
    
    if (endoff >= 0 && endoff > (loff_t)in->max_size) {
      ldout(cct, 10) << "waiting on max_size, endoff " << endoff << " max_size " << in->max_size << dendl;
    } else if (!in->cap_snaps.empty() && in->cap_snaps.rbegin()->second->writing) {
      ldout(cct, 10) << "waiting on cap_snap write to complete" << dendl;
    } else {
      int implemented;
      int have = in->caps_issued(&implemented);
      if ((have & need) == need) {
	int butnot = want & ~(have & need);
	int revoking = implemented & ~have;
	ldout(cct, 10) << "get_caps " << *in << " have " << ccap_string(have)
		 << " need " << ccap_string(need) << " want " << ccap_string(want)
		 << " but not " << ccap_string(butnot) << " revoking " << ccap_string(revoking)
		 << dendl;
	if ((revoking & butnot) == 0) {
	  *phave = need | (have & want);
	  in->get_cap_ref(need);
	  return 0;
	}
      }
      ldout(cct, 10) << "waiting for caps need " << ccap_string(need) << " want " << ccap_string(want) << dendl;
    }
    
    wait_on_list(in->waitfor_caps);
  }
}


void Client::cap_delay_requeue(Inode *in)
{
  ldout(cct, 10) << "cap_delay_requeue on " << *in << dendl;
  in->hold_caps_until = ceph_clock_now(cct);
  in->hold_caps_until += cct->_conf->client_caps_release_delay;
  delayed_caps.push_back(&in->cap_item);
}

void Client::send_cap(Inode *in, MetaSession *session, Cap *cap,
		      int used, int want, int retain, int flush)
{
  int held = cap->issued | cap->implemented;
  int revoking = cap->implemented & ~cap->issued;
  retain &= ~revoking;
  int dropping = cap->issued & ~retain;
  int op = CEPH_CAP_OP_UPDATE;

  ldout(cct, 10) << "send_cap " << *in
	   << " mds." << session->mds_num << " seq " << cap->seq
	   << " used " << ccap_string(used)
	   << " want " << ccap_string(want)
	   << " flush " << ccap_string(flush)
	   << " retain " << ccap_string(retain)
	   << " held "<< ccap_string(held)
	   << " revoking " << ccap_string(revoking)
	   << " dropping " << ccap_string(dropping)
	   << dendl;

  cap->issued &= retain;
  cap->implemented &= cap->issued | used;

  uint64_t flush_tid = 0;
  snapid_t follows = 0;

  if (flush) {
    flush_tid = ++in->last_flush_tid;
    for (int i = 0; i < CEPH_CAP_BITS; ++i) {
      if (flush & (1<<i))
	in->flushing_cap_tid[i] = flush_tid;
    }
    follows = in->snaprealm->get_snap_context().seq;
  }
  
  MClientCaps *m = new MClientCaps(op,
				   in->ino,
				   0,
				   cap->cap_id, cap->seq,
				   cap->issued,
				   want,
				   flush,
				   cap->mseq);
  m->head.issue_seq = cap->issue_seq;
  m->set_tid(flush_tid);

  m->head.uid = in->uid;
  m->head.gid = in->gid;
  m->head.mode = in->mode;
  
  m->head.nlink = in->nlink;
  
  if (flush & CEPH_CAP_XATTR_EXCL) {
    ::encode(in->xattrs, m->xattrbl);
    m->head.xattr_version = in->xattr_version;
  }
  
  m->head.layout = in->layout;
  m->head.size = in->size;
  m->head.max_size = in->max_size;
  m->head.truncate_seq = in->truncate_seq;
  m->head.truncate_size = in->truncate_size;
  in->mtime.encode_timeval(&m->head.mtime);
  in->atime.encode_timeval(&m->head.atime);
  in->ctime.encode_timeval(&m->head.ctime);
  m->head.time_warp_seq = in->time_warp_seq;
    
  in->reported_size = in->size;
  m->set_snap_follows(follows);
  cap->wanted = want;
  if (cap == in->auth_cap) {
    m->set_max_size(in->wanted_max_size);
    in->requested_max_size = in->wanted_max_size;
    ldout(cct, 15) << "auth cap, setting max_size = " << in->requested_max_size << dendl;
  }
  messenger->send_message(m, session->con);
}


void Client::check_caps(Inode *in, bool is_delayed)
{
  unsigned wanted = in->caps_wanted();
  unsigned used = in->caps_used();

  int retain = wanted | CEPH_CAP_PIN;
  if (!unmounting) {
    if (wanted)
      retain |= CEPH_CAP_ANY;
    else
      retain |= CEPH_CAP_ANY_SHARED;
  }
  
  ldout(cct, 10) << "check_caps on " << *in
	   << " wanted " << ccap_string(wanted)
	   << " used " << ccap_string(used)
	   << " is_delayed=" << is_delayed
	   << dendl;

  if (in->snapid != CEPH_NOSNAP)
    return; //snap caps last forever, can't write
  
  if (in->caps.empty())
    return;   // guard if at end of func

  if (in->cap_snaps.size())
    flush_snaps(in);
  
  if (!is_delayed)
    cap_delay_requeue(in);
  else
    in->hold_caps_until = utime_t();

  utime_t now = ceph_clock_now(cct);

  map<int,Cap*>::iterator it = in->caps.begin();
  while (it != in->caps.end()) {
    int mds = it->first;
    Cap *cap = it->second;
    ++it;

    MetaSession *session = mds_sessions[mds];
    assert(session);

    int revoking = cap->implemented & ~cap->issued;
    
    ldout(cct, 10) << " cap mds." << mds
	     << " issued " << ccap_string(cap->issued)
	     << " implemented " << ccap_string(cap->implemented)
	     << " revoking " << ccap_string(revoking) << dendl;

    if (in->wanted_max_size > in->max_size &&
	in->wanted_max_size > in->requested_max_size &&
	cap == in->auth_cap)
      goto ack;

    /* approaching file_max? */
    if ((cap->issued & CEPH_CAP_FILE_WR) &&
	(in->size << 1) >= in->max_size &&
	(in->reported_size << 1) < in->max_size &&
	cap == in->auth_cap) {
      ldout(cct, 10) << "size " << in->size << " approaching max_size " << in->max_size
	       << ", reported " << in->reported_size << dendl;
      goto ack;
    }

    /* completed revocation? */
    if (revoking && (revoking && used) == 0) {
      ldout(cct, 10) << "completed revocation of " << ccap_string(cap->implemented & ~cap->issued) << dendl;
      goto ack;
    }

    if (!revoking && unmounting && (used == 0))
      goto ack;

    if (wanted == cap->wanted &&         // mds knows what we want.
	((cap->issued & ~retain) == 0) &&// and we don't have anything we wouldn't like
	!in->dirty_caps)                 // and we have no dirty caps
      continue;

    if (now < in->hold_caps_until) {
      ldout(cct, 10) << "delaying cap release" << dendl;
      continue;
    }

  ack:
    int flushing;
    if (in->auth_cap == cap && in->dirty_caps)
      flushing = mark_caps_flushing(in);
    else
      flushing = 0;

    send_cap(in, session, cap, used, wanted, retain, flushing);
  }
}

struct C_SnapFlush : public Context {
  Client *client;
  Inode *in;
  snapid_t seq;
  C_SnapFlush(Client *c, Inode *i, snapid_t s) : client(c), in(i), seq(s) {}
  void finish(int r) {
    client->_flushed_cap_snap(in, seq);
  }
};

void Client::queue_cap_snap(Inode *in, snapid_t seq)
{
  int used = in->caps_used();
  int dirty = in->caps_dirty();
  ldout(cct, 10) << "queue_cap_snap " << *in << " seq " << seq << " used " << ccap_string(used) << dendl;

  if (in->cap_snaps.size() &&
      in->cap_snaps.rbegin()->second->writing) {
    ldout(cct, 10) << "queue_cap_snap already have pending cap_snap on " << *in << dendl;
    return;
  } else if (in->caps_dirty() ||
            (used & CEPH_CAP_FILE_WR) ||
	     (dirty & CEPH_CAP_ANY_WR)) {
    in->get();
    CapSnap *capsnap = new CapSnap(in);
    in->cap_snaps[seq] = capsnap;
    capsnap->context = in->snaprealm->get_snap_context();
    capsnap->issued = in->caps_issued();
    capsnap->dirty = in->caps_dirty();  // a bit conservative?
    
    capsnap->dirty_data = (used & CEPH_CAP_FILE_BUFFER);
    
    capsnap->uid = in->uid;
    capsnap->gid = in->gid;
    capsnap->mode = in->mode;
    capsnap->xattrs = in->xattrs;
    capsnap->xattr_version = in->xattr_version;
 
    if (used & CEPH_CAP_FILE_WR) {
      ldout(cct, 10) << "queue_cap_snap WR used on " << *in << dendl;
      capsnap->writing = 1;
    } else {
      finish_cap_snap(in, capsnap, used);
    }
  } else {
    ldout(cct, 10) << "queue_cap_snap not dirty|writing on " << *in << dendl;
  }
}

void Client::finish_cap_snap(Inode *in, CapSnap *capsnap, int used)
{
  ldout(cct, 10) << "finish_cap_snap " << *in << " capsnap " << (void*)capsnap << " used " << ccap_string(used) << dendl;
  capsnap->size = in->size;
  capsnap->mtime = in->mtime;
  capsnap->atime = in->atime;
  capsnap->ctime = in->ctime;
  capsnap->time_warp_seq = in->time_warp_seq;

  if (used & CEPH_CAP_FILE_BUFFER) {
    ldout(cct, 10) << "finish_cap_snap " << *in << " cap_snap " << capsnap << " used " << used
	     << " WRBUFFER, delaying" << dendl;
  } else {
    capsnap->dirty_data = 0;
    flush_snaps(in);
  }
}

void Client::_flushed_cap_snap(Inode *in, snapid_t seq)
{
  ldout(cct, 10) << "_flushed_cap_snap seq " << seq << " on " << *in << dendl;
  assert(in->cap_snaps.count(seq));
  in->cap_snaps[seq]->dirty_data = 0;
  flush_snaps(in);
}

void Client::flush_snaps(Inode *in, bool all_again, CapSnap *again)
{
  ldout(cct, 10) << "flush_snaps on " << *in
		 << " all_again " << all_again
		 << " again " << again << dendl;
  assert(in->cap_snaps.size());

  // pick auth mds
  assert(in->auth_cap);
  MetaSession *session = in->auth_cap->session;
  int mseq = in->auth_cap->mseq;

  for (map<snapid_t,CapSnap*>::iterator p = in->cap_snaps.begin(); p != in->cap_snaps.end(); ++p) {
    CapSnap *capsnap = p->second;
    if (again) {
      // only one capsnap
      if (again != capsnap)
	continue;
    } else if (!all_again) {
      // only flush once per session
      if (capsnap->flushing_item.is_on_list())
	continue;
    }

    ldout(cct, 10) << "flush_snaps mds." << session->mds_num
	     << " follows " << p->first
	     << " size " << capsnap->size
	     << " mtime " << capsnap->mtime
	     << " dirty_data=" << capsnap->dirty_data
	     << " writing=" << capsnap->writing
	     << " on " << *in << dendl;
    if (capsnap->dirty_data || capsnap->writing)
      continue;
    
    in->auth_cap->session->flushing_capsnaps.push_back(&capsnap->flushing_item);

    capsnap->flush_tid = ++in->last_flush_tid;
    MClientCaps *m = new MClientCaps(CEPH_CAP_OP_FLUSHSNAP, in->ino, in->snaprealm->ino, 0, mseq);
    m->set_client_tid(capsnap->flush_tid);
    m->head.snap_follows = p->first;

    m->head.caps = capsnap->issued;
    m->head.dirty = capsnap->dirty;

    m->head.uid = capsnap->uid;
    m->head.gid = capsnap->gid;
    m->head.mode = capsnap->mode;

    m->head.size = capsnap->size;

    m->head.xattr_version = capsnap->xattr_version;
    ::encode(capsnap->xattrs, m->xattrbl);

    capsnap->ctime.encode_timeval(&m->head.ctime);
    capsnap->mtime.encode_timeval(&m->head.mtime);
    capsnap->atime.encode_timeval(&m->head.atime);
    m->head.time_warp_seq = capsnap->time_warp_seq;

    messenger->send_message(m, session->con);
  }
}



void Client::wait_on_list(list<Cond*>& ls)
{
  Cond cond;
  ls.push_back(&cond);
  cond.Wait(client_lock);
}

void Client::signal_cond_list(list<Cond*>& ls)
{
  for (list<Cond*>::iterator it = ls.begin(); it != ls.end(); ++it)
    (*it)->Signal();
  ls.clear();
}

void Client::wake_inode_waiters(MetaSession *s)
{
  xlist<Cap*>::iterator iter = s->caps.begin();
  while (!iter.end()){
    signal_cond_list((*iter)->inode->waitfor_caps);
    ++iter;
  }
}


// flush dirty data (from objectcache)

class C_Client_CacheInvalidate : public Context  {
private:
  Client *client;
  Inode *inode;
  int64_t offset, length;
  bool keep_caps;
public:
  C_Client_CacheInvalidate(Client *c, Inode *in, int64_t off, int64_t len, bool keep) :
			   client(c), inode(in), offset(off), length(len), keep_caps(keep) {
    inode->get();
  }
  void finish(int r) {
    client->_async_invalidate(inode, offset, length, keep_caps);
  }
};

void Client::_async_invalidate(Inode *in, int64_t off, int64_t len, bool keep_caps)
{
  ldout(cct, 10) << "_async_invalidate " << off << "~" << len << (keep_caps ? " keep_caps" : "") << dendl;
  ino_invalidate_cb(ino_invalidate_cb_handle, in->vino(), off, len);

  client_lock.Lock();
  if (!keep_caps) {
    put_cap_ref(in, CEPH_CAP_FILE_CACHE);
  }
  put_inode(in);
  client_lock.Unlock();
  ldout(cct, 10) << "_async_invalidate " << off << "~" << len << (keep_caps ? " keep_caps" : "") << " done" << dendl;
}

void Client::_schedule_invalidate_callback(Inode *in, int64_t off, int64_t len, bool keep_caps) {

  if (ino_invalidate_cb)
    // we queue the invalidate, which calls the callback and decrements the ref
    async_ino_invalidator.queue(new C_Client_CacheInvalidate(this, in, off, len, keep_caps));
  else if (!keep_caps)
    // if not set, we just decrement the cap ref here
    in->put_cap_ref(CEPH_CAP_FILE_CACHE);
}

void Client::_invalidate_inode_cache(Inode *in, bool keep_caps)
{
  ldout(cct, 10) << "_invalidate_inode_cache " << *in << dendl;

  // invalidate our userspace inode cache
  if (cct->_conf->client_oc)
    objectcacher->release_set(&in->oset);

  _schedule_invalidate_callback(in, 0, 0, keep_caps);
}

void Client::_invalidate_inode_cache(Inode *in, int64_t off, int64_t len, bool keep_caps)
{
  ldout(cct, 10) << "_invalidate_inode_cache " << *in << " " << off << "~" << len << dendl;

  // invalidate our userspace inode cache
  if (cct->_conf->client_oc) {
    vector<ObjectExtent> ls;
    Striper::file_to_extents(cct, in->ino, &in->layout, off, len, ls);
    objectcacher->discard_set(&in->oset, ls);
  }

  _schedule_invalidate_callback(in, off, len, keep_caps);
}

void Client::_release(Inode *in)
{
  ldout(cct, 20) << "_release " << *in << dendl;
  if (in->cap_refs[CEPH_CAP_FILE_CACHE]) {
    _invalidate_inode_cache(in, false);
  }
}


class C_Client_PutInode : public Context {
  Client *client;
  Inode *in;
public:
  C_Client_PutInode(Client *c, Inode *i) : client(c), in(i) {
    in->get();
  }
  void finish(int) {
    client->put_inode(in);
  }
};

bool Client::_flush(Inode *in, Context *onfinish)
{
  ldout(cct, 10) << "_flush " << *in << dendl;

  if (!in->oset.dirty_or_tx) {
    ldout(cct, 10) << " nothing to flush" << dendl;
    if (onfinish)
      onfinish->complete(0);
    return true;
  }

  if (!onfinish) {
    onfinish = new C_Client_PutInode(this, in);
  }
  bool safe = objectcacher->flush_set(&in->oset, onfinish);
  if (safe) {
    onfinish->complete(0);
  }
  return safe;
}

void Client::_flush_range(Inode *in, int64_t offset, uint64_t size)
{
  assert(client_lock.is_locked());
  if (!in->oset.dirty_or_tx) {
    ldout(cct, 10) << " nothing to flush" << dendl;
    return;
  }

  Mutex flock("Client::_flush_range flock");
  Cond cond;
  bool safe = false;
  Context *onflush = new C_SafeCond(&flock, &cond, &safe);
  safe = objectcacher->file_flush(&in->oset, &in->layout, in->snaprealm->get_snap_context(),
				  offset, size, onflush);
  if (safe)
    return;

  // wait for flush
  client_lock.Unlock();
  flock.Lock();
  while (!safe)
    cond.Wait(flock);
  flock.Unlock();
  client_lock.Lock();
}

void Client::flush_set_callback(ObjectCacher::ObjectSet *oset)
{
  //  Mutex::Locker l(client_lock);
  assert(client_lock.is_locked());   // will be called via dispatch() -> objecter -> ...
  Inode *in = static_cast<Inode *>(oset->parent);
  assert(in);
  _flushed(in);
}

void Client::_flushed(Inode *in)
{
  ldout(cct, 10) << "_flushed " << *in << dendl;

  // release clean pages too, if we dont hold RDCACHE reference
  if (in->cap_refs[CEPH_CAP_FILE_CACHE] == 0) {
    _invalidate_inode_cache(in, true);
  }

  put_cap_ref(in, CEPH_CAP_FILE_BUFFER);
}



// checks common to add_update_cap, handle_cap_grant
void Client::check_cap_issue(Inode *in, Cap *cap, unsigned issued)
{
  unsigned had = in->caps_issued();

  if ((issued & CEPH_CAP_FILE_CACHE) &&
      !(had & CEPH_CAP_FILE_CACHE))
    in->cache_gen++;

  if ((issued & CEPH_CAP_FILE_SHARED) &&
      !(had & CEPH_CAP_FILE_SHARED)) {
    in->shared_gen++;

    if (in->is_dir() && (in->flags & I_COMPLETE)) {
      ldout(cct, 10) << " clearing I_COMPLETE on " << *in << dendl;
      in->flags &= ~I_COMPLETE;
    }
  }
}

void Client::add_update_cap(Inode *in, MetaSession *mds_session, uint64_t cap_id,
			    unsigned issued, unsigned seq, unsigned mseq, inodeno_t realm,
			    int flags)
{
  Cap *cap = 0;
  int mds = mds_session->mds_num;
  if (in->caps.count(mds)) {
    cap = in->caps[mds];
  } else {
    mds_session->num_caps++;
    if (!in->is_any_caps()) {
      assert(in->snaprealm == 0);
      in->snaprealm = get_snap_realm(realm);
      in->snaprealm->inodes_with_caps.push_back(&in->snaprealm_item);
      ldout(cct, 15) << "add_update_cap first one, opened snaprealm " << in->snaprealm << dendl;
    }
    if (in->exporting_mds == mds) {
      ldout(cct, 10) << "add_update_cap clearing exporting_caps on " << mds << dendl;
      in->exporting_mds = -1;
      in->exporting_issued = 0;
      in->exporting_mseq = 0;
    }
    in->caps[mds] = cap = new Cap;
    mds_session->caps.push_back(&cap->cap_item);
    cap->session = mds_session;
    cap->inode = in;
    cap->gen = mds_session->cap_gen;
    cap_list.push_back(&in->cap_item);
  }

  check_cap_issue(in, cap, issued);

  if (flags & CEPH_CAP_FLAG_AUTH) {
    if (in->auth_cap != cap &&
        (!in->auth_cap || in->auth_cap->mseq < mseq)) {
      if (in->auth_cap && in->flushing_cap_item.is_on_list()) {
	ldout(cct, 10) << "add_update_cap changing auth cap: removing myself from flush_caps list" << dendl;
	in->flushing_cap_item.remove_myself();
      }
      in->auth_cap = cap;
    }
  }

  unsigned old_caps = cap->issued;
  cap->cap_id = cap_id;
  cap->issued |= issued;
  cap->implemented |= issued;
  cap->seq = seq;
  cap->issue_seq = seq;
  cap->mseq = mseq;
  ldout(cct, 10) << "add_update_cap issued " << ccap_string(old_caps) << " -> " << ccap_string(cap->issued)
	   << " from mds." << mds
	   << " on " << *in
	   << dendl;

  if (issued & ~old_caps)
    signal_cond_list(in->waitfor_caps);
}

void Client::remove_cap(Cap *cap)
{
  Inode *in = cap->inode;
  MetaSession *session = cap->session;
  int mds = cap->session->mds_num;

  ldout(cct, 10) << "remove_cap mds." << mds << " on " << *in << dendl;
  
  if (!session->release)
    session->release = new MClientCapRelease;
  ceph_mds_cap_item i;
  i.ino = in->ino;
  i.cap_id = cap->cap_id;
  i.seq = cap->seq;
  i.migrate_seq = cap->mseq;
  session->release->caps.push_back(i);
  
  cap->cap_item.remove_myself();

  if (in->auth_cap == cap) {
    if (in->flushing_cap_item.is_on_list()) {
      ldout(cct, 10) << " removing myself from flushing_cap list" << dendl;
      in->flushing_cap_item.remove_myself();
    }
    in->auth_cap = NULL;
  }
  assert(in->caps.count(mds));
  in->caps.erase(mds);
  delete cap;

  if (!in->is_any_caps()) {
    ldout(cct, 15) << "remove_cap last one, closing snaprealm " << in->snaprealm << dendl;
    in->snaprealm_item.remove_myself();
    put_snap_realm(in->snaprealm);
    in->snaprealm = 0;
  }
}

void Client::remove_all_caps(Inode *in)
{
  while (in->caps.size())
    remove_cap(in->caps.begin()->second);
}

void Client::remove_session_caps(MetaSession *mds) 
{
  while (mds->caps.size()) {
    Cap *cap = *mds->caps.begin();
    remove_cap(cap);
  }
}

void Client::trim_caps(MetaSession *s, int max)
{
  int mds = s->mds_num;
  ldout(cct, 10) << "trim_caps mds." << mds << " max " << max << dendl;

  int trimmed = 0;
  xlist<Cap*>::iterator p = s->caps.begin();
  while (s->caps.size() > max && !p.end()) {
    Cap *cap = *p;
    ++p;
    Inode *in = cap->inode;
    if (in->caps.size() > 1 && cap != in->auth_cap) {
      // disposable non-auth cap
      if (in->caps_used() || in->caps_dirty()) {
	ldout(cct, 20) << " keeping cap on " << *in << " used " << ccap_string(in->caps_used())
		       << " dirty " << ccap_string(in->caps_dirty()) << dendl;
	continue;
      }
      ldout(cct, 20) << " removing unused, unneeded non-auth cap on " << *in << dendl;
      remove_cap(cap);
      trimmed++;
    } else {
      ldout(cct, 20) << " trying to trim dentries for " << *in << dendl;
      bool all = true;
      set<Dentry*>::iterator q = in->dn_set.begin();
      while (q != in->dn_set.end()) {
	Dentry *dn = *q++;
	if (dn->lru_is_expireable())
	  trim_dentry(dn);
	else
	  all = false;
      }
      if (all)
	trimmed++;
    }
  }
}

void Client::mark_caps_dirty(Inode *in, int caps)
{
  ldout(cct, 10) << "mark_caps_dirty " << *in << " " << ccap_string(in->dirty_caps) << " -> "
	   << ccap_string(in->dirty_caps | caps) << dendl;
  if (caps && !in->caps_dirty())
    in->get();
  in->dirty_caps |= caps;
}

int Client::mark_caps_flushing(Inode *in)
{
  MetaSession *session = in->auth_cap->session;

  int flushing = in->dirty_caps;
  assert(flushing);

  if (flushing && !in->flushing_caps) {
    ldout(cct, 10) << "mark_caps_flushing " << ccap_string(flushing) << " " << *in << dendl;
    num_flushing_caps++;
  } else {
    ldout(cct, 10) << "mark_caps_flushing (more) " << ccap_string(flushing) << " " << *in << dendl;
  }

  in->flushing_caps |= flushing;
  in->dirty_caps = 0;
 
  in->flushing_cap_seq = ++last_flush_seq;

  session->flushing_caps.push_back(&in->flushing_cap_item);

  return flushing;
}

void Client::flush_caps()
{
  ldout(cct, 10) << "flush_caps" << dendl;
  xlist<Inode*>::iterator p = delayed_caps.begin();
  while (!p.end()) {
    Inode *in = *p;
    ++p;
    delayed_caps.pop_front();
    check_caps(in, true);
  }

  // other caps, too
  p = cap_list.begin();
  while (!p.end()) {
    Inode *in = *p;
    ++p;
    check_caps(in, true);
  }
}

void Client::flush_caps(Inode *in, MetaSession *session)
{
  ldout(cct, 10) << "flush_caps " << in << " mds." << session->mds_num << dendl;
  Cap *cap = in->auth_cap;
  assert(cap->session == session);

  int wanted = in->caps_wanted();
  int retain = wanted | CEPH_CAP_PIN;

  send_cap(in, session, cap, in->caps_used(), wanted, retain, in->flushing_caps);
}

void Client::wait_sync_caps(uint64_t want)
{
 retry:
  ldout(cct, 10) << "wait_sync_caps want " << want << " (last is " << last_flush_seq << ", "
	   << num_flushing_caps << " total flushing)" << dendl;
  for (map<int,MetaSession*>::iterator p = mds_sessions.begin();
       p != mds_sessions.end();
       ++p) {
    if (p->second->flushing_caps.empty())
	continue;
    Inode *in = p->second->flushing_caps.front();
    if (in->flushing_cap_seq <= want) {
      ldout(cct, 10) << " waiting on mds." << p->first << " tid " << in->flushing_cap_seq
	       << " (want " << want << ")" << dendl;
      sync_cond.Wait(client_lock);
      goto retry;
    }
  }
}

void Client::kick_flushing_caps(MetaSession *session)
{
  int mds = session->mds_num;
  ldout(cct, 10) << "kick_flushing_caps mds." << mds << dendl;

  for (xlist<CapSnap*>::iterator p = session->flushing_capsnaps.begin(); !p.end(); ++p) {
    CapSnap *capsnap = *p;
    Inode *in = capsnap->in;
    ldout(cct, 20) << " reflushing capsnap " << capsnap
		   << " on " << *in << " to mds." << mds << dendl;
    flush_snaps(in, false, capsnap);
  }
  for (xlist<Inode*>::iterator p = session->flushing_caps.begin(); !p.end(); ++p) {
    Inode *in = *p;
    ldout(cct, 20) << " reflushing caps on " << *in << " to mds." << mds << dendl;
    if (in->flushing_caps)
      flush_caps(in, session);
  }
}

void SnapRealm::build_snap_context()
{
  set<snapid_t> snaps;
  snapid_t max_seq = seq;
  
  // start with prior_parents?
  for (unsigned i=0; i<prior_parent_snaps.size(); i++)
    snaps.insert(prior_parent_snaps[i]);

  // current parent's snaps
  if (pparent) {
    const SnapContext& psnapc = pparent->get_snap_context();
    for (unsigned i=0; i<psnapc.snaps.size(); i++)
      if (psnapc.snaps[i] >= parent_since)
	snaps.insert(psnapc.snaps[i]);
    if (psnapc.seq > max_seq)
      max_seq = psnapc.seq;
  }

  // my snaps
  for (unsigned i=0; i<my_snaps.size(); i++)
    snaps.insert(my_snaps[i]);

  // ok!
  cached_snap_context.seq = max_seq;
  cached_snap_context.snaps.resize(0);
  cached_snap_context.snaps.reserve(snaps.size());
  for (set<snapid_t>::reverse_iterator p = snaps.rbegin(); p != snaps.rend(); ++p)
    cached_snap_context.snaps.push_back(*p);
}

void Client::invalidate_snaprealm_and_children(SnapRealm *realm)
{
  list<SnapRealm*> q;
  q.push_back(realm);

  while (!q.empty()) {
    realm = q.front();
    q.pop_front();

    ldout(cct, 10) << "invalidate_snaprealm_and_children " << *realm << dendl;
    realm->invalidate_cache();

    for (set<SnapRealm*>::iterator p = realm->pchildren.begin();
	 p != realm->pchildren.end(); 
	 ++p)
      q.push_back(*p);
  }
}

SnapRealm *Client::get_snap_realm(inodeno_t r)
{
  SnapRealm *realm = snap_realms[r];
  if (!realm)
    snap_realms[r] = realm = new SnapRealm(r);
  ldout(cct, 20) << "get_snap_realm " << r << " " << realm << " " << realm->nref << " -> " << (realm->nref + 1) << dendl;
  realm->nref++;
  return realm;
}

SnapRealm *Client::get_snap_realm_maybe(inodeno_t r)
{
  if (snap_realms.count(r) == 0) {
    ldout(cct, 20) << "get_snap_realm_maybe " << r << " fail" << dendl;
    return NULL;
  }
  SnapRealm *realm = snap_realms[r];
  ldout(cct, 20) << "get_snap_realm_maybe " << r << " " << realm << " " << realm->nref << " -> " << (realm->nref + 1) << dendl;
  realm->nref++;
  return realm;
}

void Client::put_snap_realm(SnapRealm *realm)
{
  ldout(cct, 20) << "put_snap_realm " << realm->ino << " " << realm
		 << " " << realm->nref << " -> " << (realm->nref - 1) << dendl;
  if (--realm->nref == 0) {
    snap_realms.erase(realm->ino);
    delete realm;
  }
}

bool Client::adjust_realm_parent(SnapRealm *realm, inodeno_t parent)
{
  if (realm->parent != parent) {
    ldout(cct, 10) << "adjust_realm_parent " << *realm
	     << " " << realm->parent << " -> " << parent << dendl;
    realm->parent = parent;
    if (realm->pparent) {
      realm->pparent->pchildren.erase(realm);
      put_snap_realm(realm->pparent);
    }
    realm->pparent = get_snap_realm(parent);
    realm->pparent->pchildren.insert(realm);
    return true;
  }
  return false;
}


inodeno_t Client::update_snap_trace(bufferlist& bl, bool flush)
{
  inodeno_t first_realm = 0;
  ldout(cct, 10) << "update_snap_trace len " << bl.length() << dendl;

  bufferlist::iterator p = bl.begin();
  while (!p.end()) {
    SnapRealmInfo info;
    ::decode(info, p);
    if (first_realm == 0)
      first_realm = info.ino();
    SnapRealm *realm = get_snap_realm(info.ino());

    if (info.seq() > realm->seq) {
      ldout(cct, 10) << "update_snap_trace " << *realm << " seq " << info.seq() << " > " << realm->seq
	       << dendl;

      if (flush) {
	// writeback any dirty caps _before_ updating snap list (i.e. with old snap info)
	//  flush me + children
	list<SnapRealm*> q;
	q.push_back(realm);
	while (!q.empty()) {
	  SnapRealm *realm = q.front();
	  q.pop_front();
	  ldout(cct, 10) << " flushing caps on " << *realm << dendl;
	  
	  xlist<Inode*>::iterator p = realm->inodes_with_caps.begin();
	  while (!p.end()) {
	    Inode *in = *p;
	    ++p;
	    queue_cap_snap(in, realm->get_snap_context().seq);
	  }
	  
	  for (set<SnapRealm*>::iterator p = realm->pchildren.begin(); 
	       p != realm->pchildren.end(); 
	       ++p)
	    q.push_back(*p);
	}
      }

    }

    // _always_ verify parent
    bool invalidate = adjust_realm_parent(realm, info.parent());

    if (info.seq() > realm->seq) {
      // update
      realm->seq = info.seq();
      realm->created = info.created();
      realm->parent_since = info.parent_since();
      realm->prior_parent_snaps = info.prior_parent_snaps;
      realm->my_snaps = info.my_snaps;
      invalidate = true;
    }
    if (invalidate) {
      invalidate_snaprealm_and_children(realm);
      ldout(cct, 15) << "update_snap_trace " << *realm << " self|parent updated" << dendl;
      ldout(cct, 15) << "  snapc " << realm->get_snap_context() << dendl;
    } else {
      ldout(cct, 10) << "update_snap_trace " << *realm << " seq " << info.seq()
	       << " <= " << realm->seq << " and same parent, SKIPPING" << dendl;
    }
        
    put_snap_realm(realm);
  }

  return first_realm;
}

void Client::handle_snap(MClientSnap *m)
{
  ldout(cct, 10) << "handle_snap " << *m << dendl;
  int mds = m->get_source().num();
  MetaSession *session = _get_mds_session(mds, m->get_connection());
  if (!session) {
    m->put();
    return;
  }

  got_mds_push(session);

  list<Inode*> to_move;
  SnapRealm *realm = 0;

  if (m->head.op == CEPH_SNAP_OP_SPLIT) {
    assert(m->head.split);
    SnapRealmInfo info;
    bufferlist::iterator p = m->bl.begin();    
    ::decode(info, p);
    assert(info.ino() == m->head.split);
    
    // flush, then move, ino's.
    realm = get_snap_realm(info.ino());
    ldout(cct, 10) << " splitting off " << *realm << dendl;
    for (vector<inodeno_t>::iterator p = m->split_inos.begin();
	 p != m->split_inos.end();
	 ++p) {
      vinodeno_t vino(*p, CEPH_NOSNAP);
      if (inode_map.count(vino)) {
	Inode *in = inode_map[vino];
	if (!in->snaprealm || in->snaprealm == realm)
	  continue;
	if (in->snaprealm->created > info.created()) {
	  ldout(cct, 10) << " NOT moving " << *in << " from _newer_ realm " 
		   << *in->snaprealm << dendl;
	  continue;
	}
	ldout(cct, 10) << " moving " << *in << " from " << *in->snaprealm << dendl;

	// queue for snap writeback
	queue_cap_snap(in, in->snaprealm->get_snap_context().seq);

	put_snap_realm(in->snaprealm);
	in->snaprealm_item.remove_myself();
	to_move.push_back(in);
      }
    }

    // move child snaprealms, too
    for (vector<inodeno_t>::iterator p = m->split_realms.begin();
	 p != m->split_realms.end();
	 ++p) {
      ldout(cct, 10) << "adjusting snaprealm " << *p << " parent" << dendl;
      SnapRealm *child = get_snap_realm_maybe(*p);
      if (!child)
	continue;
      adjust_realm_parent(child, realm->ino);
      put_snap_realm(child);
    }
  }

  update_snap_trace(m->bl, m->head.op != CEPH_SNAP_OP_DESTROY);

  if (realm) {
    for (list<Inode*>::iterator p = to_move.begin(); p != to_move.end(); ++p) {
      Inode *in = *p;
      in->snaprealm = realm;
      realm->inodes_with_caps.push_back(&in->snaprealm_item);
      realm->nref++;
    }
    put_snap_realm(realm);
  }

  m->put();
}

void Client::handle_caps(MClientCaps *m)
{
  int mds = m->get_source().num();
  MetaSession *session = _get_mds_session(mds, m->get_connection());
  if (!session) {
    m->put();
    return;
  }
  got_mds_push(session);

  m->clear_payload();  // for if/when we send back to MDS

  Inode *in = 0;
  vinodeno_t vino(m->get_ino(), CEPH_NOSNAP);
  if (inode_map.count(vino))
    in = inode_map[vino];
  if (!in) {
    if (m->get_op() == CEPH_CAP_OP_IMPORT) {
      ldout(cct, 5) << "handle_caps don't have vino " << vino << " on IMPORT, immediately releasing" << dendl;
      if (!session->release)
	session->release = new MClientCapRelease;
      ceph_mds_cap_item i;
      i.ino = m->get_ino();
      i.cap_id = m->get_cap_id();
      i.seq = m->get_seq();
      i.migrate_seq = m->get_mseq();
      session->release->caps.push_back(i);
    } else {
      ldout(cct, 5) << "handle_caps don't have vino " << vino << ", dropping" << dendl;
    }
    m->put();

    // in case the mds is waiting on e.g. a revocation
    flush_cap_releases();
    return;
  }

  switch (m->get_op()) {
  case CEPH_CAP_OP_IMPORT: return handle_cap_import(session, in, m);
  case CEPH_CAP_OP_EXPORT: return handle_cap_export(session, in, m);
  case CEPH_CAP_OP_FLUSHSNAP_ACK: return handle_cap_flushsnap_ack(session, in, m);
  }

  if (in->caps.count(mds) == 0) {
    ldout(cct, 5) << "handle_caps don't have " << *in << " cap on mds." << mds << dendl;
    m->put();
    return;
  }

  Cap *cap = in->caps[mds];

  switch (m->get_op()) {
  case CEPH_CAP_OP_TRUNC: return handle_cap_trunc(session, in, m);
  case CEPH_CAP_OP_REVOKE:
  case CEPH_CAP_OP_GRANT: return handle_cap_grant(session, in, cap, m);
  case CEPH_CAP_OP_FLUSH_ACK: return handle_cap_flush_ack(session, in, cap, m);
  default:
    m->put();
  }
}

void Client::handle_cap_import(MetaSession *session, Inode *in, MClientCaps *m)
{
  int mds = session->mds_num;

  // add/update it
  update_snap_trace(m->snapbl);
  add_update_cap(in, session, m->get_cap_id(),
		 m->get_caps(), m->get_seq(), m->get_mseq(), m->get_realm(),
		 CEPH_CAP_FLAG_AUTH);
  
  if (in->auth_cap && in->auth_cap->session->mds_num == mds) {
    // reflush any/all caps (if we are now the auth_cap)
    if (in->cap_snaps.size())
      flush_snaps(in, true);
    if (in->flushing_caps)
      flush_caps(in, session);
  }

  if (m->get_mseq() > in->exporting_mseq) {
    ldout(cct, 5) << "handle_cap_import ino " << m->get_ino() << " mseq " << m->get_mseq()
	    << " IMPORT from mds." << mds
	    << ", clearing exporting_issued " << ccap_string(in->exporting_issued) 
	    << " mseq " << in->exporting_mseq << dendl;
    in->exporting_issued = 0;
    in->exporting_mseq = 0;
    in->exporting_mds = -1;
  } else {
    ldout(cct, 5) << "handle_cap_import ino " << m->get_ino() << " mseq " << m->get_mseq()
	    << " IMPORT from mds." << mds 
	    << ", keeping exporting_issued " << ccap_string(in->exporting_issued) 
	    << " mseq " << in->exporting_mseq << " by mds." << in->exporting_mds << dendl;
  }
  m->put();
}

void Client::handle_cap_export(MetaSession *session, Inode *in, MClientCaps *m)
{
  int mds = session->mds_num;
  Cap *cap = NULL;

  // note?
  bool found_higher_mseq = false;
  for (map<int,Cap*>::iterator p = in->caps.begin();
       p != in->caps.end();
       ++p) {
    if (p->first == mds)
      cap = p->second;
    if (p->second->mseq > m->get_mseq()) {
      found_higher_mseq = true;
      ldout(cct, 5) << "handle_cap_export ino " << m->get_ino() << " mseq " << m->get_mseq() 
	      << " EXPORT from mds." << mds
	      << ", but mds." << p->first << " has higher mseq " << p->second->mseq << dendl;
    }
  }

  if (cap) {
    if (!found_higher_mseq) {
      ldout(cct, 5) << "handle_cap_export ino " << m->get_ino() << " mseq " << m->get_mseq() 
	      << " EXPORT from mds." << mds
	      << ", setting exporting_issued " << ccap_string(cap->issued) << dendl;
      in->exporting_issued = cap->issued;
      in->exporting_mseq = m->get_mseq();
      in->exporting_mds = mds;
    } else 
      ldout(cct, 5) << "handle_cap_export ino " << m->get_ino() << " mseq " << m->get_mseq() 
	      << " EXPORT from mds." << mds
	      << ", just removing old cap" << dendl;

    remove_cap(cap);
  }
  // else we already released it

  // open export targets, so we'll get the matching IMPORT, even if we
  // have seen a newer import (or have released the cap entirely), as there
  // may be an intervening revocation that will otherwise get blocked up.
  connect_mds_targets(mds);

  m->put();
}

void Client::handle_cap_trunc(MetaSession *session, Inode *in, MClientCaps *m)
{
  int mds = session->mds_num;
  assert(in->caps[mds]);

  ldout(cct, 10) << "handle_cap_trunc on ino " << *in
	   << " size " << in->size << " -> " << m->get_size()
	   << dendl;
  
  int implemented = 0;
  int issued = in->caps_issued(&implemented) | in->caps_dirty();
  issued |= implemented;
  update_inode_file_bits(in, m->get_truncate_seq(), m->get_truncate_size(),
                         m->get_size(), m->get_time_warp_seq(), m->get_ctime(),
                         m->get_mtime(), m->get_atime(), issued);
  m->put();
}

void Client::handle_cap_flush_ack(MetaSession *session, Inode *in, Cap *cap, MClientCaps *m)
{
  int mds = session->mds_num;
  int dirty = m->get_dirty();
  int cleaned = 0;
  for (int i = 0; i < CEPH_CAP_BITS; ++i) {
    if ((dirty & (1 << i)) &&
	(m->get_client_tid() == in->flushing_cap_tid[i]))
      cleaned |= 1 << i;
  }

  ldout(cct, 5) << "handle_cap_flush_ack mds." << mds
	  << " cleaned " << ccap_string(cleaned) << " on " << *in
	  << " with " << ccap_string(dirty) << dendl;


  if (!cleaned) {
    ldout(cct, 10) << " tid " << m->get_client_tid() << " != any cap bit tids" << dendl;
  } else {
    if (in->flushing_caps) {
      ldout(cct, 5) << "  flushing_caps " << ccap_string(in->flushing_caps)
	      << " -> " << ccap_string(in->flushing_caps & ~cleaned) << dendl;
      in->flushing_caps &= ~cleaned;
      if (in->flushing_caps == 0) {
	ldout(cct, 10) << " " << *in << " !flushing" << dendl;
	in->flushing_cap_item.remove_myself();
	num_flushing_caps--;
	sync_cond.Signal();
      }
      if (!in->caps_dirty())
	put_inode(in);
    }
  }
  
  m->put();
}


void Client::handle_cap_flushsnap_ack(MetaSession *session, Inode *in, MClientCaps *m)
{
  int mds = session->mds_num;
  assert(in->caps[mds]);
  snapid_t follows = m->get_snap_follows();

  if (in->cap_snaps.count(follows)) {
    CapSnap *capsnap = in->cap_snaps[follows];
    if (m->get_client_tid() != capsnap->flush_tid) {
      ldout(cct, 10) << " tid " << m->get_client_tid() << " != " << capsnap->flush_tid << dendl;
    } else {
      ldout(cct, 5) << "handle_cap_flushedsnap mds." << mds << " flushed snap follows " << follows
	      << " on " << *in << dendl;
      capsnap->flushing_item.remove_myself();
      delete capsnap;
      in->cap_snaps.erase(follows);
      put_inode(in);
    }
  } else {
    ldout(cct, 5) << "handle_cap_flushedsnap DUP(?) mds." << mds << " flushed snap follows " << follows
	    << " on " << *in << dendl;
    // we may not have it if we send multiple FLUSHSNAP requests and (got multiple FLUSHEDSNAPs back)
  }
    
  m->put();
}


void Client::handle_cap_grant(MetaSession *session, Inode *in, Cap *cap, MClientCaps *m)
{
  int mds = session->mds_num;
  int used = in->caps_used();

  const int old_caps = cap->issued;
  const int new_caps = m->get_caps();
  ldout(cct, 5) << "handle_cap_grant on in " << m->get_ino() 
          << " mds." << mds << " seq " << m->get_seq() 
          << " caps now " << ccap_string(new_caps) 
          << " was " << ccap_string(old_caps) << dendl;

  cap->seq = m->get_seq();

  in->layout = m->get_layout();
  
  // update inode
  int implemented = 0;
  int issued = in->caps_issued(&implemented) | in->caps_dirty();
  issued |= implemented;

  if ((issued & CEPH_CAP_AUTH_EXCL) == 0) {
    in->mode = m->head.mode;
    in->uid = m->head.uid;
    in->gid = m->head.gid;
  }
  if ((issued & CEPH_CAP_LINK_EXCL) == 0) {
    in->nlink = m->head.nlink;
  }
  if ((issued & CEPH_CAP_XATTR_EXCL) == 0 &&
      m->xattrbl.length() &&
      m->head.xattr_version > in->xattr_version) {
    bufferlist::iterator p = m->xattrbl.begin();
    ::decode(in->xattrs, p);
    in->xattr_version = m->head.xattr_version;
  }
  update_inode_file_bits(in, m->get_truncate_seq(), m->get_truncate_size(), m->get_size(),
			 m->get_time_warp_seq(), m->get_ctime(), m->get_mtime(), m->get_atime(), issued);

  // max_size
  if (cap == in->auth_cap &&
      m->get_max_size() != in->max_size) {
    ldout(cct, 10) << "max_size " << in->max_size << " -> " << m->get_max_size() << dendl;
    in->max_size = m->get_max_size();
    if (in->max_size > in->wanted_max_size) {
      in->wanted_max_size = 0;
      in->requested_max_size = 0;
    }
  }

  check_cap_issue(in, cap, issued);

  // update caps
  if (old_caps & ~new_caps) { 
    ldout(cct, 10) << "  revocation of " << ccap_string(~new_caps & old_caps) << dendl;
    cap->issued = new_caps;

    if ((~cap->issued & old_caps) & CEPH_CAP_FILE_CACHE)
      _release(in);
    
    if (((used & ~new_caps) & CEPH_CAP_FILE_BUFFER) &&
	!_flush(in)) {
      // waitin' for flush
    } else {
      cap->wanted = 0; // don't let check_caps skip sending a response to MDS
      check_caps(in, true);
    }

  } else if (old_caps == new_caps) {
    ldout(cct, 10) << "  caps unchanged at " << ccap_string(old_caps) << dendl;
  } else {
    ldout(cct, 10) << "  grant, new caps are " << ccap_string(new_caps & ~old_caps) << dendl;
    cap->issued = new_caps;
    cap->implemented |= new_caps;
  }

  // wake up waiters
  if (new_caps)
    signal_cond_list(in->waitfor_caps);

  m->put();
}

int Client::check_permissions(Inode *in, int flags, int uid, int gid)
{
  gid_t *sgids = NULL;
  int sgid_count = 0;
  if (getgroups_cb) {
    sgid_count = getgroups_cb(getgroups_cb_handle, uid, &sgids);
    if (sgid_count < 0) {
      ldout(cct, 3) << "getgroups failed!" << dendl;
      return sgid_count;
    }
  }
  // check permissions before doing anything else
  if (uid != 0 && !in->check_mode(uid, gid, sgids, sgid_count, flags)) {
    return -EACCES;
  }
  return 0;
}


// -------------------
// MOUNT

int Client::mount(const std::string &mount_root)
{
  Mutex::Locker lock(client_lock);

  if (mounted) {
    ldout(cct, 5) << "already mounted" << dendl;;
    return 0;
  }

  client_lock.Unlock();
  int r = monclient->authenticate(cct->_conf->client_mount_timeout);
  client_lock.Lock();
  if (r < 0)
    return r;
  
  whoami = monclient->get_global_id();
  messenger->set_myname(entity_name_t::CLIENT(whoami.v));

  mounted = true;

  tick(); // start tick
  
  ldout(cct, 2) << "mounted: have osdmap " << osdmap->get_epoch() 
	  << " and mdsmap " << mdsmap->get_epoch() 
	  << dendl;

  
  // hack: get+pin root inode.
  //  fuse assumes it's always there.
  MetaRequest *req = new MetaRequest(CEPH_MDS_OP_GETATTR);
  filepath fp(CEPH_INO_ROOT);
  if (!mount_root.empty())
    fp = filepath(mount_root.c_str());
  req->set_filepath(fp);
  req->head.args.getattr.mask = CEPH_STAT_CAP_INODE_ALL;
  int res = make_request(req, -1, -1);
  ldout(cct, 10) << "root getattr result=" << res << dendl;
  if (res < 0)
    return res;

  assert(root);
  _ll_get(root);

  // trace?
  if (!cct->_conf->client_trace.empty()) {
    traceout.open(cct->_conf->client_trace.c_str());
    if (traceout.is_open()) {
      ldout(cct, 1) << "opened trace file '" << cct->_conf->client_trace << "'" << dendl;
    } else {
      ldout(cct, 1) << "FAILED to open trace file '" << cct->_conf->client_trace << "'" << dendl;
    }
  }

  /*
  ldout(cct, 3) << "op: // client trace data structs" << dendl;
  ldout(cct, 3) << "op: struct stat st;" << dendl;
  ldout(cct, 3) << "op: struct utimbuf utim;" << dendl;
  ldout(cct, 3) << "op: int readlinkbuf_len = 1000;" << dendl;
  ldout(cct, 3) << "op: char readlinkbuf[readlinkbuf_len];" << dendl;
  ldout(cct, 3) << "op: map<string, inode_t*> dir_contents;" << dendl;
  ldout(cct, 3) << "op: map<int, int> open_files;" << dendl;
  ldout(cct, 3) << "op: int fd;" << dendl;
  */
  return 0;
}

// UNMOUNT

void Client::unmount()
{
  Mutex::Locker lock(client_lock);

  assert(mounted);  // caller is confused?

  ldout(cct, 2) << "unmounting" << dendl;
  unmounting = true;

  while (!mds_requests.empty()) {
    ldout(cct, 10) << "waiting on " << mds_requests.size() << " requests" << dendl;
    mount_cond.Wait(client_lock);
  }

  if (tick_event)
    timer.cancel_event(tick_event);
  tick_event = 0;

  if (cwd)
    put_inode(cwd);
  cwd = NULL;

  // clean up any unclosed files
  while (!fd_map.empty()) {
    Fh *fh = fd_map.begin()->second;
    fd_map.erase(fd_map.begin());
    ldout(cct, 0) << " destroying lost open file " << fh << " on " << *fh->inode << dendl;
    _release_fh(fh);
  }

  _ll_drop_pins();

  while (unsafe_sync_write > 0) {
    ldout(cct, 0) << unsafe_sync_write << " unsafe_sync_writes, waiting"  << dendl;
    mount_cond.Wait(client_lock);
  }

  if (cct->_conf->client_oc) {
    // flush/release all buffered data
    hash_map<vinodeno_t, Inode*>::iterator next;
    for (hash_map<vinodeno_t, Inode*>::iterator p = inode_map.begin();
         p != inode_map.end(); 
         p = next) {
      next = p;
      next++;
      Inode *in = p->second;
      if (!in) {
	ldout(cct, 0) << "null inode_map entry ino " << p->first << dendl;
	assert(in);
      }      
      if (!in->caps.empty()) {
	in->get();
	_release(in);
	_flush(in);
	put_inode(in);
      }
    }
  }

  flush_caps();
  wait_sync_caps(last_flush_seq);

  // empty lru cache
  lru.lru_set_max(0);
  trim_cache();

  while (lru.lru_get_size() > 0 || 
         !inode_map.empty()) {
    ldout(cct, 2) << "cache still has " << lru.lru_get_size() 
            << "+" << inode_map.size() << " items" 
	    << ", waiting (for caps to release?)"
            << dendl;
    utime_t until = ceph_clock_now(cct) + utime_t(5, 0);
    int r = mount_cond.WaitUntil(client_lock, until);
    if (r == ETIMEDOUT) {
      dump_cache(NULL);
    }
  }
  assert(lru.lru_get_size() == 0);
  assert(inode_map.empty());

  // stop tracing
  if (!cct->_conf->client_trace.empty()) {
    ldout(cct, 1) << "closing trace file '" << cct->_conf->client_trace << "'" << dendl;
    traceout.close();
  }

  
  // send session closes!
  for (map<int,MetaSession*>::iterator p = mds_sessions.begin();
       p != mds_sessions.end();
       ++p) {
    if (p->second->state != MetaSession::STATE_CLOSING) {
      _close_mds_session(p->second);
    }
  }

  // wait for sessions to close
  while (!mds_sessions.empty()) {
    ldout(cct, 2) << "waiting for " << mds_sessions.size() << " mds sessions to close" << dendl;
    mount_cond.Wait(client_lock);
  }

  mounted = false;

  ldout(cct, 2) << "unmounted." << dendl;
}



class C_C_Tick : public Context {
  Client *client;
public:
  C_C_Tick(Client *c) : client(c) {}
  void finish(int r) {
    client->tick();
  }
};

void Client::flush_cap_releases()
{
  // send any cap releases
  for (map<int,MetaSession*>::iterator p = mds_sessions.begin();
       p != mds_sessions.end();
<<<<<<< HEAD
       p++) {
    if (p->second->release && mdsmap->is_clientreplay_or_active_or_stopping(p->first)) {
      messenger->send_message(p->second->release, p->second->con);
=======
       ++p) {
    if (p->second->release && mdsmap->is_up(p->first)) {
      messenger->send_message(p->second->release, mdsmap->get_inst(p->first));
>>>>>>> 8659b7e0
      p->second->release = 0;
    }
  }
}

void Client::tick()
{
  if (cct->_conf->client_debug_inject_tick_delay > 0) {
    sleep(cct->_conf->client_debug_inject_tick_delay);
    assert(0 == cct->_conf->set_val("client_debug_inject_tick_delay", "0"));
    cct->_conf->apply_changes(NULL);
  }

  ldout(cct, 21) << "tick" << dendl;
  tick_event = new C_C_Tick(this);
  timer.add_event_after(cct->_conf->client_tick_interval, tick_event);

  utime_t now = ceph_clock_now(cct);

  if (mdsmap->get_epoch()) {
    // renew caps?
    utime_t el = now - last_cap_renew;
    if (el > mdsmap->get_session_timeout() / 3.0)
      renew_caps();

    flush_cap_releases();
  }

  // delayed caps
  xlist<Inode*>::iterator p = delayed_caps.begin();
  while (!p.end()) {
    Inode *in = *p;
    ++p;
    if (in->hold_caps_until > now)
      break;
    delayed_caps.pop_front();
    cap_list.push_back(&in->cap_item);
    check_caps(in, true);
  }

}

void Client::renew_caps()
{
  ldout(cct, 10) << "renew_caps()" << dendl;
  last_cap_renew = ceph_clock_now(cct);
  
  for (map<int,MetaSession*>::iterator p = mds_sessions.begin();
       p != mds_sessions.end();
       ++p) {
    ldout(cct, 15) << "renew_caps requesting from mds." << p->first << dendl;
    if (mdsmap->get_state(p->first) >= MDSMap::STATE_REJOIN)
      renew_caps(p->second);
  }
}

void Client::renew_caps(MetaSession *session)
{
  ldout(cct, 10) << "renew_caps mds." << session->mds_num << dendl;
  session->last_cap_renew_request = ceph_clock_now(cct);
  uint64_t seq = ++session->cap_renew_seq;
  messenger->send_message(new MClientSession(CEPH_SESSION_REQUEST_RENEWCAPS, seq),
			  session->con);
}


// ===============================================================
// high level (POSIXy) interface

int Client::_do_lookup(Inode *dir, const string& name, Inode **target)
{
  int op = dir->snapid == CEPH_SNAPDIR ? CEPH_MDS_OP_LOOKUPSNAP : CEPH_MDS_OP_LOOKUP;
  MetaRequest *req = new MetaRequest(op);
  filepath path;
  dir->make_nosnap_relative_path(path);
  path.push_dentry(name);
  req->set_filepath(path);
  req->inode = dir;
  req->head.args.getattr.mask = 0;
  ldout(cct, 10) << "_do_lookup on " << path << dendl;

  int r = make_request(req, 0, 0, target);
  ldout(cct, 10) << "_do_lookup res is " << r << dendl;
  return r;
}

int Client::_lookup(Inode *dir, const string& dname, Inode **target)
{
  int r = 0;

  if (!dir->is_dir()) {
    r = -ENOTDIR;
    goto done;
  }

  if (dname == "..") {
    if (dir->dn_set.empty())
      r = -ENOENT;
    else
      *target = dir->get_first_parent()->dir->parent_inode; //dirs can't be hard-linked
    goto done;
  }

  if (dname == ".") {
    *target = dir;
    goto done;
  }

  if (dname.length() > NAME_MAX) {
    r = -ENAMETOOLONG;
    goto done;
  }
  
  if (dname == cct->_conf->client_snapdir &&
      dir->snapid == CEPH_NOSNAP) {
    *target = open_snapdir(dir);
    goto done;
  }

  if (dir->dir &&
      dir->dir->dentries.count(dname)) {
    Dentry *dn = dir->dir->dentries[dname];

    ldout(cct, 20) << "_lookup have dn " << dname << " mds." << dn->lease_mds << " ttl " << dn->lease_ttl
	     << " seq " << dn->lease_seq
	     << dendl;

    // is dn lease valid?
    utime_t now = ceph_clock_now(cct);
    if (dn->lease_mds >= 0 && 
	dn->lease_ttl > now &&
	mds_sessions.count(dn->lease_mds)) {
      MetaSession *s = mds_sessions[dn->lease_mds];
      if (s->cap_ttl > now &&
	  s->cap_gen == dn->lease_gen) {
	*target = dn->inode;
	// touch this mds's dir cap too, even though we don't _explicitly_ use it here, to
	// make trim_caps() behave.
	dir->try_touch_cap(dn->lease_mds);
	touch_dn(dn);
	goto done;
      }
      ldout(cct, 20) << " bad lease, cap_ttl " << s->cap_ttl << ", cap_gen " << s->cap_gen
	       << " vs lease_gen " << dn->lease_gen << dendl;
    }
    // dir lease?
    if (dir->caps_issued_mask(CEPH_CAP_FILE_SHARED) &&
	dn->cap_shared_gen == dir->shared_gen) {
      *target = dn->inode;
      touch_dn(dn);
      goto done;
    }
  } else {
    // can we conclude ENOENT locally?
    if (dir->caps_issued_mask(CEPH_CAP_FILE_SHARED) &&
	(dir->flags & I_COMPLETE)) {
      ldout(cct, 10) << "_lookup concluded ENOENT locally for " << *dir << " dn '" << dname << "'" << dendl;
      return -ENOENT;
    }
  }

  r = _do_lookup(dir, dname, target);

 done:
  if (r < 0)
    ldout(cct, 10) << "_lookup " << *dir << " " << dname << " = " << r << dendl;
  else
    ldout(cct, 10) << "_lookup " << *dir << " " << dname << " = " << **target << dendl;
  return r;
}

int Client::get_or_create(Inode *dir, const char* name,
			  Dentry **pdn, bool expect_null)
{
  // lookup
  ldout(cct, 20) << "get_or_create " << *dir << " name " << name << dendl;
  dir->open_dir();
  if (dir->dir->dentries.count(name)) {
    Dentry *dn = dir->dir->dentries[name];
    
    // is dn lease valid?
    utime_t now = ceph_clock_now(cct);
    if (dn->inode &&
	dn->lease_mds >= 0 && 
	dn->lease_ttl > now &&
	mds_sessions.count(dn->lease_mds)) {
      MetaSession *s = mds_sessions[dn->lease_mds];
      if (s->cap_ttl > now &&
	  s->cap_gen == dn->lease_gen) {
	if (expect_null)
	  return -EEXIST;
      }
    }
    *pdn = dn;
  } else {
    // otherwise link up a new one
    *pdn = link(dir->dir, name, NULL, NULL);
  }

  // success
  (*pdn)->get();
  return 0;
}

int Client::path_walk(const filepath& origpath, Inode **final, bool followsym)
{
  filepath path = origpath;
  Inode *cur;
  if (origpath.absolute())
    cur = root;
  else
    cur = cwd;
  assert(cur);

  ldout(cct, 10) << "path_walk " << path << dendl;

  int symlinks = 0;

  unsigned i=0;
  while (i < path.depth() && cur) {
    const string &dname = path[i];
    ldout(cct, 10) << " " << i << " " << *cur << " " << dname << dendl;
    ldout(cct, 20) << "  (path is " << path << ")" << dendl;
    Inode *next;
    int r = _lookup(cur, dname, &next);
    if (r < 0)
      return r;
    // only follow trailing symlink if followsym.  always follow
    // 'directory' symlinks.
    if (next && next->is_symlink()) {
      symlinks++;
      ldout(cct, 20) << " symlink count " << symlinks << ", value is '" << next->symlink << "'" << dendl;
      if (symlinks > MAXSYMLINKS) {
	return -ELOOP;
      }

      if (i < path.depth() - 1) {
	// dir symlink
	// replace consumed components of path with symlink dir target
	filepath resolved(next->symlink.c_str());
	resolved.append(path.postfixpath(i + 1));
	path = resolved;
	i = 0;
	if (next->symlink[0] == '/') {
	  cur = root;
	}
	continue;
      } else if (followsym) {
	if (next->symlink[0] == '/') {
	  path = next->symlink.c_str();
	  i = 0;
	  // reset position
	  cur = root;
	} else {
	  filepath more(next->symlink.c_str());
	  // we need to remove the symlink component from off of the path
	  // before adding the target that the symlink points to.  remain
	  // at the same position in the path.
	  path.pop_dentry();
	  path.append(more);
	}
	continue;
      }
    }
    cur = next;
    i++;
  }
  if (!cur)
    return -ENOENT;
  if (final)
    *final = cur;
  return 0;
}


// namespace ops

int Client::link(const char *relexisting, const char *relpath) 
{
  Mutex::Locker lock(client_lock);
  tout(cct) << "link" << std::endl;
  tout(cct) << relexisting << std::endl;
  tout(cct) << relpath << std::endl;

  filepath existing(relexisting);
  filepath path(relpath);
  string name = path.last_dentry();
  path.pop_dentry();

  Inode *in, *dir;
  int r;
  r = path_walk(existing, &in);
  if (r < 0)
    goto out;
  in->get();
  r = path_walk(path, &dir);
  if (r < 0)
    goto out_unlock;
  r = _link(in, dir, name.c_str());
 out_unlock:
  put_inode(in);
 out:
  return r;
}

int Client::unlink(const char *relpath)
{
  Mutex::Locker lock(client_lock);
  tout(cct) << "unlink" << std::endl;
  tout(cct) << relpath << std::endl;

  filepath path(relpath);
  string name = path.last_dentry();
  path.pop_dentry();
  Inode *dir;
  int r = path_walk(path, &dir);
  if (r < 0)
    return r;
  return _unlink(dir, name.c_str());
}

int Client::rename(const char *relfrom, const char *relto)
{
  Mutex::Locker lock(client_lock);
  tout(cct) << "rename" << std::endl;
  tout(cct) << relfrom << std::endl;
  tout(cct) << relto << std::endl;

  filepath from(relfrom);
  filepath to(relto);
  string fromname = from.last_dentry();
  from.pop_dentry();
  string toname = to.last_dentry();
  to.pop_dentry();

  Inode *fromdir, *todir;
  int r;

  r = path_walk(from, &fromdir);
  if (r < 0)
    goto out;
  fromdir->get();
  r = path_walk(to, &todir);
  if (r < 0)
    goto out_unlock;
  todir->get();
  r = _rename(fromdir, fromname.c_str(), todir, toname.c_str());
  put_inode(todir);
 out_unlock:
  put_inode(fromdir);
 out:
  return r;
}

// dirs

int Client::mkdir(const char *relpath, mode_t mode)
{
  Mutex::Locker lock(client_lock);
  tout(cct) << "mkdir" << std::endl;
  tout(cct) << relpath << std::endl;
  tout(cct) << mode << std::endl;
  ldout(cct, 10) << "mkdir: " << relpath << dendl;

  filepath path(relpath);
  string name = path.last_dentry();
  path.pop_dentry();
  Inode *dir;
  int r = path_walk(path, &dir);
  if (r < 0) {
    return r;
  }
  return _mkdir(dir, name.c_str(), mode);
}

int Client::mkdirs(const char *relpath, mode_t mode)
{
  Mutex::Locker lock(client_lock);
  ldout(cct, 10) << "Client::mkdirs " << relpath << dendl;
  tout(cct) << "mkdirs" << std::endl;
  tout(cct) << relpath << std::endl;
  tout(cct) << mode << std::endl;

  //get through existing parts of path
  filepath path(relpath);
  unsigned int i;
  int r=0;
  Inode *cur = cwd;
  Inode *next;
  for (i=0; i<path.depth(); ++i) {
    r=_lookup(cur, path[i].c_str(), &next);
    if (r < 0) break;
    cur = next;
  }
  //check that we have work left to do
  if (i==path.depth()) return -EEXIST;
  if (r!=-ENOENT) return r;
  ldout(cct, 20) << "mkdirs got through " << i << " directories on path " << relpath << dendl;
  //make new directory at each level
  for (; i<path.depth(); ++i) {
    //make new dir
    r = _mkdir(cur, path[i].c_str(), mode);
    //check proper creation/existence
    if (r < 0) return r;
    r = _lookup(cur, path[i], &next);
    if(r < 0) {
      ldout(cct, 0) << "mkdirs: successfully created new directory " << path[i]
	      << " but can't _lookup it!" << dendl;
      return r;
    }
    //move to new dir and continue
    cur = next;
    ldout(cct, 20) << "mkdirs: successfully created directory "
	     << filepath(cur->ino).get_path() << dendl;
  }
  return 0;
}

int Client::rmdir(const char *relpath)
{
  Mutex::Locker lock(client_lock);
  tout(cct) << "rmdir" << std::endl;
  tout(cct) << relpath << std::endl;
  filepath path(relpath);
  string name = path.last_dentry();
  path.pop_dentry();
  Inode *dir;
  int r = path_walk(path, &dir);
  if (r < 0)
    return r;
  return _rmdir(dir, name.c_str());
}

int Client::mknod(const char *relpath, mode_t mode, dev_t rdev) 
{ 
  Mutex::Locker lock(client_lock);
  tout(cct) << "mknod" << std::endl;
  tout(cct) << relpath << std::endl;
  tout(cct) << mode << std::endl;
  tout(cct) << rdev << std::endl;
  filepath path(relpath);
  string name = path.last_dentry();
  path.pop_dentry();
  Inode *in;
  int r = path_walk(path, &in);
  if (r < 0)
    return r;
  return _mknod(in, name.c_str(), mode, rdev);
}

// symlinks
  
int Client::symlink(const char *target, const char *relpath)
{
  Mutex::Locker lock(client_lock);
  tout(cct) << "symlink" << std::endl;
  tout(cct) << target << std::endl;
  tout(cct) << relpath << std::endl;

  filepath path(relpath);
  string name = path.last_dentry();
  path.pop_dentry();
  Inode *dir;
  int r = path_walk(path, &dir);
  if (r < 0)
    return r;
  return _symlink(dir, name.c_str(), target);
}

int Client::readlink(const char *relpath, char *buf, loff_t size) 
{
  Mutex::Locker lock(client_lock);
  tout(cct) << "readlink" << std::endl;
  tout(cct) << relpath << std::endl;

  filepath path(relpath);
  Inode *in;
  int r = path_walk(path, &in, false);
  if (r < 0)
    return r;
  
  if (!in->is_symlink())
    return -EINVAL;

  // copy into buf (at most size bytes)
  r = in->symlink.length();
  if (r > size)
    r = size;
  memcpy(buf, in->symlink.c_str(), r);
  return r;
}


// inode stuff

int Client::_getattr(Inode *in, int mask, int uid, int gid, bool force)
{
  bool yes = in->caps_issued_mask(mask);

  ldout(cct, 10) << "_getattr mask " << ccap_string(mask) << " issued=" << yes << dendl;
  if (yes && !force)
    return 0;

  MetaRequest *req = new MetaRequest(CEPH_MDS_OP_GETATTR);
  filepath path;
  in->make_nosnap_relative_path(path);
  req->set_filepath(path);
  req->inode = in;
  req->head.args.getattr.mask = mask;
  
  int res = make_request(req, uid, gid);
  ldout(cct, 10) << "_getattr result=" << res << dendl;
  return res;
}

int Client::_setattr(Inode *in, struct stat *attr, int mask, int uid, int gid, Inode **inp)
{
  int issued = in->caps_issued();

  ldout(cct, 10) << "_setattr mask " << mask << " issued " << ccap_string(issued) << dendl;

  if (in->snapid != CEPH_NOSNAP) {
    return -EROFS;
  }
  // make the change locally?

  if (!mask) {
    // caller just needs us to bump the ctime
    in->ctime = ceph_clock_now(cct);
    if (issued & CEPH_CAP_AUTH_EXCL)
      mark_caps_dirty(in, CEPH_CAP_AUTH_EXCL);
    else if (issued & CEPH_CAP_FILE_EXCL)
      mark_caps_dirty(in, CEPH_CAP_FILE_EXCL);
    else if (issued & CEPH_CAP_XATTR_EXCL)
      mark_caps_dirty(in, CEPH_CAP_XATTR_EXCL);
    else
      mask |= CEPH_SETATTR_CTIME;
  }

  if (in->caps_issued_mask(CEPH_CAP_AUTH_EXCL)) {
    if (mask & CEPH_SETATTR_MODE) {
      in->ctime = ceph_clock_now(cct);
      in->mode = (in->mode & ~07777) | (attr->st_mode & 07777);
      mark_caps_dirty(in, CEPH_CAP_AUTH_EXCL);
      mask &= ~CEPH_SETATTR_MODE;
    }
    if (mask & CEPH_SETATTR_UID) {
      in->ctime = ceph_clock_now(cct);
      in->uid = attr->st_uid;
      mark_caps_dirty(in, CEPH_CAP_AUTH_EXCL);
      mask &= ~CEPH_SETATTR_UID;
    }
    if (mask & CEPH_SETATTR_GID) {
      in->ctime = ceph_clock_now(cct);
      in->gid = attr->st_gid;
      mark_caps_dirty(in, CEPH_CAP_AUTH_EXCL);
      mask &= ~CEPH_SETATTR_GID;
    }
  }
  if (in->caps_issued_mask(CEPH_CAP_FILE_EXCL)) {
    if (mask & (CEPH_SETATTR_MTIME|CEPH_SETATTR_ATIME)) {
      if (mask & CEPH_SETATTR_MTIME)
	in->mtime = utime_t(attr->st_mtim.tv_sec, attr->st_mtim.tv_nsec);
      if (mask & CEPH_SETATTR_ATIME)
	in->atime = utime_t(attr->st_atim.tv_sec, attr->st_atim.tv_nsec);
      in->ctime = ceph_clock_now(cct);
      in->time_warp_seq++;
      mark_caps_dirty(in, CEPH_CAP_FILE_EXCL);
      mask &= ~(CEPH_SETATTR_MTIME|CEPH_SETATTR_ATIME);
    }
  }
  if (!mask)
    return 0;

  MetaRequest *req = new MetaRequest(CEPH_MDS_OP_SETATTR);

  filepath path;
  in->make_nosnap_relative_path(path);
  req->set_filepath(path);
  req->inode = in;

  if (mask & CEPH_SETATTR_MODE) {
    req->head.args.setattr.mode = attr->st_mode;
    req->inode_drop |= CEPH_CAP_AUTH_SHARED;
  }
  if (mask & CEPH_SETATTR_UID) {
    req->head.args.setattr.uid = attr->st_uid;
    req->inode_drop |= CEPH_CAP_AUTH_SHARED;
  }
  if (mask & CEPH_SETATTR_GID) {
    req->head.args.setattr.gid = attr->st_gid;
    req->inode_drop |= CEPH_CAP_AUTH_SHARED;
  }
  if (mask & CEPH_SETATTR_MTIME) {
    req->head.args.setattr.mtime =
      utime_t(attr->st_mtim.tv_sec, attr->st_mtim.tv_nsec);
    req->inode_drop |= CEPH_CAP_AUTH_SHARED | CEPH_CAP_FILE_RD |
      CEPH_CAP_FILE_WR;
  }
  if (mask & CEPH_SETATTR_ATIME) {
    req->head.args.setattr.atime =
      utime_t(attr->st_atim.tv_sec, attr->st_atim.tv_nsec);
    req->inode_drop |= CEPH_CAP_FILE_CACHE | CEPH_CAP_FILE_RD |
      CEPH_CAP_FILE_WR;
  }
  if (mask & CEPH_SETATTR_SIZE) {
    if ((unsigned long)attr->st_size < mdsmap->get_max_filesize())
      req->head.args.setattr.size = attr->st_size;
    else { //too big!
      delete req;
      return -EFBIG;
    }
    req->inode_drop |= CEPH_CAP_AUTH_SHARED | CEPH_CAP_FILE_RD |
      CEPH_CAP_FILE_WR;
  }
  req->head.args.setattr.mask = mask;

  req->regetattr_mask = mask;

  int res = make_request(req, uid, gid, inp);
  ldout(cct, 10) << "_setattr result=" << res << dendl;
  return res;
}

int Client::setattr(const char *relpath, struct stat *attr, int mask)
{
  Mutex::Locker lock(client_lock);
  tout(cct) << "setattr" << std::endl;
  tout(cct) << relpath << std::endl;
  tout(cct) << mask  << std::endl;

  filepath path(relpath);
  Inode *in;
  int r = path_walk(path, &in);
  if (r < 0)
    return r;
  return _setattr(in, attr, mask); 
}

int Client::fsetattr(int fd, struct stat *attr, int mask)
{
  Mutex::Locker lock(client_lock);
  tout(cct) << "fsetattr" << std::endl;
  tout(cct) << fd << std::endl;
  tout(cct) << mask  << std::endl;

  Fh *f = get_filehandle(fd);
  if (!f)
    return -EBADF;
  return _setattr(f->inode, attr, mask); 
}

int Client::stat(const char *relpath, struct stat *stbuf,
			  frag_info_t *dirstat, int mask)
{
  ldout(cct, 3) << "stat enter (relpath" << relpath << " mask " << mask << ")" << dendl;
  Mutex::Locker lock(client_lock);
  tout(cct) << "stat" << std::endl;
  tout(cct) << relpath << std::endl;
  filepath path(relpath);
  Inode *in;
  int r = path_walk(path, &in);
  if (r < 0)
    return r;
  r = _getattr(in, mask);
  if (r < 0) {
    ldout(cct, 3) << "stat exit on error!" << dendl;
    return r;
  }
  fill_stat(in, stbuf, dirstat);
  ldout(cct, 3) << "stat exit (relpath" << relpath << " mask " << mask << ")" << dendl;
  return r;
}

int Client::lstat(const char *relpath, struct stat *stbuf,
			  frag_info_t *dirstat, int mask)
{
  ldout(cct, 3) << "lstat enter (relpath" << relpath << " mask " << mask << ")" << dendl;
  Mutex::Locker lock(client_lock);
  tout(cct) << "lstat" << std::endl;
  tout(cct) << relpath << std::endl;
  filepath path(relpath);
  Inode *in;
  // don't follow symlinks
  int r = path_walk(path, &in, false);
  if (r < 0)
    return r;
  r = _getattr(in, mask);
  if (r < 0) {
    ldout(cct, 3) << "lstat exit on error!" << dendl;
    return r;
  }
  fill_stat(in, stbuf, dirstat);
  ldout(cct, 3) << "lstat exit (relpath" << relpath << " mask " << mask << ")" << dendl;
  return r;
}

int Client::fill_stat(Inode *in, struct stat *st, frag_info_t *dirstat, nest_info_t *rstat)
{
  ldout(cct, 10) << "fill_stat on " << in->ino << " snap/dev" << in->snapid
	   << " mode 0" << oct << in->mode << dec
	   << " mtime " << in->mtime << " ctime " << in->ctime << dendl;
  memset(st, 0, sizeof(struct stat));
  st->st_ino = in->ino;
  st->st_dev = in->snapid;
  st->st_mode = in->mode;
  st->st_rdev = in->rdev;
  st->st_nlink = in->nlink;
  st->st_uid = in->uid;
  st->st_gid = in->gid;
  if (in->ctime.sec() > in->mtime.sec()) {
    st->st_ctim.tv_sec = in->ctime.sec();
    st->st_ctim.tv_nsec = in->ctime.nsec();
  } else {
    st->st_ctim.tv_sec = in->mtime.sec();
    st->st_ctim.tv_nsec = in->mtime.nsec();
  }
  st->st_atim.tv_sec = in->atime.sec();
  st->st_atim.tv_nsec = in->atime.nsec();
  st->st_mtim.tv_sec = in->mtime.sec();
  st->st_mtim.tv_nsec = in->mtime.nsec();
  if (in->is_dir()) {
    //st->st_size = in->dirstat.size();
    st->st_size = in->rstat.rbytes;
    st->st_blocks = 1;
  } else {
    st->st_size = in->size;
    st->st_blocks = (in->size + 511) >> 9;
  }
  st->st_blksize = MAX(in->layout.fl_stripe_unit, 4096);

  if (dirstat)
    *dirstat = in->dirstat;
  if (rstat)
    *rstat = in->rstat;

  return in->caps_issued();
}

void Client::touch_dn(Dentry *dn)
{
  lru.lru_touch(dn);
}

int Client::chmod(const char *relpath, mode_t mode)
{
  Mutex::Locker lock(client_lock);
  tout(cct) << "chmod" << std::endl;
  tout(cct) << relpath << std::endl;
  tout(cct) << mode << std::endl;
  filepath path(relpath);
  Inode *in;
  int r = path_walk(path, &in);
  if (r < 0)
    return r;
  struct stat attr;
  attr.st_mode = mode;
  return _setattr(in, &attr, CEPH_SETATTR_MODE);
}

int Client::fchmod(int fd, mode_t mode)
{
  Mutex::Locker lock(client_lock);
  tout(cct) << "fchmod" << std::endl;
  tout(cct) << fd << std::endl;
  tout(cct) << mode << std::endl;
  Fh *f = get_filehandle(fd);
  if (!f)
    return -EBADF;
  struct stat attr;
  attr.st_mode = mode;
  return _setattr(f->inode, &attr, CEPH_SETATTR_MODE);
}

int Client::lchmod(const char *relpath, mode_t mode)
{
  Mutex::Locker lock(client_lock);
  tout(cct) << "lchmod" << std::endl;
  tout(cct) << relpath << std::endl;
  tout(cct) << mode << std::endl;
  filepath path(relpath);
  Inode *in;
  // don't follow symlinks
  int r = path_walk(path, &in, false);
  if (r < 0)
    return r;
  struct stat attr;
  attr.st_mode = mode;
  return _setattr(in, &attr, CEPH_SETATTR_MODE);
}

int Client::chown(const char *relpath, int uid, int gid)
{
  Mutex::Locker lock(client_lock);
  tout(cct) << "chown" << std::endl;
  tout(cct) << relpath << std::endl;
  tout(cct) << uid << std::endl;
  tout(cct) << gid << std::endl;
  filepath path(relpath);
  Inode *in;
  int r = path_walk(path, &in);
  if (r < 0)
    return r;
  struct stat attr;
  attr.st_uid = uid;
  attr.st_gid = gid;
  int mask = 0;
  if (uid != -1) mask |= CEPH_SETATTR_UID;
  if (gid != -1) mask |= CEPH_SETATTR_GID;
  return _setattr(in, &attr, mask);
}

int Client::fchown(int fd, int uid, int gid)
{
  Mutex::Locker lock(client_lock);
  tout(cct) << "fchown" << std::endl;
  tout(cct) << fd << std::endl;
  tout(cct) << uid << std::endl;
  tout(cct) << gid << std::endl;
  Fh *f = get_filehandle(fd);
  if (!f)
    return -EBADF;
  struct stat attr;
  attr.st_uid = uid;
  attr.st_gid = gid;
  int mask = 0;
  if (uid != -1) mask |= CEPH_SETATTR_UID;
  if (gid != -1) mask |= CEPH_SETATTR_GID;
  return _setattr(f->inode, &attr, mask);
}

int Client::lchown(const char *relpath, int uid, int gid)
{
  Mutex::Locker lock(client_lock);
  tout(cct) << "lchown" << std::endl;
  tout(cct) << relpath << std::endl;
  tout(cct) << uid << std::endl;
  tout(cct) << gid << std::endl;
  filepath path(relpath);
  Inode *in;
  // don't follow symlinks
  int r = path_walk(path, &in, false);
  if (r < 0)
    return r;
  struct stat attr;
  attr.st_uid = uid;
  attr.st_gid = gid;
  int mask = 0;
  if (uid != -1) mask |= CEPH_SETATTR_UID;
  if (gid != -1) mask |= CEPH_SETATTR_GID;
  return _setattr(in, &attr, mask);
}

int Client::utime(const char *relpath, struct utimbuf *buf)
{
  Mutex::Locker lock(client_lock);
  tout(cct) << "utime" << std::endl;
  tout(cct) << relpath << std::endl;
  tout(cct) << buf->modtime << std::endl;
  tout(cct) << buf->actime << std::endl;
  filepath path(relpath);
  Inode *in;
  int r = path_walk(path, &in);
  if (r < 0)
    return r;
  struct stat attr;
  attr.st_mtim.tv_sec = buf->modtime;
  attr.st_mtim.tv_nsec = 0;
  attr.st_atim.tv_sec = buf->actime;
  attr.st_atim.tv_nsec = 0;
  return _setattr(in, &attr, CEPH_SETATTR_MTIME|CEPH_SETATTR_ATIME);
}

int Client::lutime(const char *relpath, struct utimbuf *buf)
{
  Mutex::Locker lock(client_lock);
  tout(cct) << "lutime" << std::endl;
  tout(cct) << relpath << std::endl;
  tout(cct) << buf->modtime << std::endl;
  tout(cct) << buf->actime << std::endl;
  filepath path(relpath);
  Inode *in;
  // don't follow symlinks
  int r = path_walk(path, &in, false);
  if (r < 0)
    return r;
  struct stat attr;
  attr.st_mtim.tv_sec = buf->modtime;
  attr.st_mtim.tv_nsec = 0;
  attr.st_atim.tv_sec = buf->actime;
  attr.st_atim.tv_nsec = 0;
  return _setattr(in, &attr, CEPH_SETATTR_MTIME|CEPH_SETATTR_ATIME);
}

int Client::opendir(const char *relpath, dir_result_t **dirpp) 
{
  Mutex::Locker lock(client_lock);
  tout(cct) << "opendir" << std::endl;
  tout(cct) << relpath << std::endl;
  filepath path(relpath);
  Inode *in;
  int r = path_walk(path, &in);
  if (r < 0)
    return r;
  r = _opendir(in, dirpp);
  tout(cct) << (unsigned long)*dirpp << std::endl;
  return r;
}

int Client::_opendir(Inode *in, dir_result_t **dirpp, int uid, int gid) 
{
  if (!in->is_dir())
    return -ENOTDIR;
  *dirpp = new dir_result_t(in);
  (*dirpp)->set_frag(in->dirfragtree[0]);
  if (in->dir)
    (*dirpp)->release_count = in->dir->release_count;
  (*dirpp)->start_shared_gen = in->shared_gen;
  ldout(cct, 10) << "_opendir " << in->ino << ", our cache says the first dirfrag is " << (*dirpp)->frag() << dendl;
  ldout(cct, 3) << "_opendir(" << in->ino << ") = " << 0 << " (" << *dirpp << ")" << dendl;
  return 0;
}


int Client::closedir(dir_result_t *dir) 
{
  Mutex::Locker lock(client_lock);
  tout(cct) << "closedir" << std::endl;
  tout(cct) << (unsigned long)dir << std::endl;

  ldout(cct, 3) << "closedir(" << dir << ") = 0" << dendl;
  _closedir(dir);
  return 0;
}

void Client::_closedir(dir_result_t *dirp)
{
  ldout(cct, 10) << "_closedir(" << dirp << ")" << dendl;
  if (dirp->inode) {
    ldout(cct, 10) << "_closedir detaching inode " << dirp->inode << dendl;
    put_inode(dirp->inode);
    dirp->inode = 0;
  }
  _readdir_drop_dirp_buffer(dirp);
  delete dirp;
}

void Client::rewinddir(dir_result_t *dirp)
{
  Mutex::Locker lock(client_lock);

  ldout(cct, 3) << "rewinddir(" << dirp << ")" << dendl;
  dir_result_t *d = static_cast<dir_result_t*>(dirp);
  _readdir_drop_dirp_buffer(d);
  d->reset();
}
 
loff_t Client::telldir(dir_result_t *dirp)
{
  dir_result_t *d = static_cast<dir_result_t*>(dirp);
  ldout(cct, 3) << "telldir(" << dirp << ") = " << d->offset << dendl;
  return d->offset;
}

void Client::seekdir(dir_result_t *dirp, loff_t offset)
{
  Mutex::Locker lock(client_lock);

  ldout(cct, 3) << "seekdir(" << dirp << ", " << offset << ")" << dendl;
  dir_result_t *d = static_cast<dir_result_t*>(dirp);

  if (offset == 0 ||
      dir_result_t::fpos_frag(offset) != d->frag() ||
      dir_result_t::fpos_off(offset) < d->fragpos()) {
    _readdir_drop_dirp_buffer(d);
    d->reset();
  }

  if (offset > d->offset)
    d->release_count--;   // bump if we do a forward seek

  d->offset = offset;
  if (!d->frag().is_leftmost() && d->next_offset == 2)
    d->next_offset = 0;  // not 2 on non-leftmost frags!
}





//struct dirent {
//  ino_t          d_ino;       /* inode number */
//  off_t          d_off;       /* offset to the next dirent */
//  unsigned short d_reclen;    /* length of this record */
//  unsigned char  d_type;      /* type of file */
//  char           d_name[256]; /* filename */
//};
void Client::fill_dirent(struct dirent *de, const char *name, int type, uint64_t ino, loff_t next_off)
{
  strncpy(de->d_name, name, 255);
  de->d_name[255] = '\0';
#ifndef __CYGWIN__
  de->d_ino = ino;
#if !defined(DARWIN) && !defined(__FreeBSD__)
  de->d_off = next_off;
#endif
  de->d_reclen = 1;
  de->d_type = IFTODT(type);
  ldout(cct, 10) << "fill_dirent '" << de->d_name << "' -> " << inodeno_t(de->d_ino)
	   << " type " << (int)de->d_type << " w/ next_off " << hex << next_off << dec << dendl;
#endif
}

void Client::_readdir_next_frag(dir_result_t *dirp)
{
  frag_t fg = dirp->frag();

  // advance
  dirp->next_frag();
  if (dirp->at_end()) {
    ldout(cct, 10) << "_readdir_next_frag advance from " << fg << " to END" << dendl;
  } else {
    ldout(cct, 10) << "_readdir_next_frag advance from " << fg << " to " << dirp->frag() << dendl;
    _readdir_rechoose_frag(dirp);
  }
}

void Client::_readdir_rechoose_frag(dir_result_t *dirp)
{
  assert(dirp->inode);
  frag_t cur = dirp->frag();
  frag_t f = dirp->inode->dirfragtree[cur.value()];
  if (f != cur) {
    ldout(cct, 10) << "_readdir_rechoose_frag frag " << cur << " maps to " << f << dendl;
    dirp->set_frag(f);
  }
}

void Client::_readdir_drop_dirp_buffer(dir_result_t *dirp)
{
  ldout(cct, 10) << "_readdir_drop_dirp_buffer " << dirp << dendl;
  if (dirp->buffer) {
    for (unsigned i = 0; i < dirp->buffer->size(); i++)
      put_inode((*dirp->buffer)[i].second);
    delete dirp->buffer;
    dirp->buffer = NULL;
  }
}

int Client::_readdir_get_frag(dir_result_t *dirp)
{
  assert(dirp);
  assert(dirp->inode);

  // get the current frag.
  frag_t fg = dirp->frag();
  
  ldout(cct, 10) << "_readdir_get_frag " << dirp << " on " << dirp->inode->ino << " fg " << fg
	   << " next_offset " << dirp->next_offset
	   << dendl;

  int op = CEPH_MDS_OP_READDIR;
  if (dirp->inode && dirp->inode->snapid == CEPH_SNAPDIR)
    op = CEPH_MDS_OP_LSSNAP;

  Inode *diri = dirp->inode;

  MetaRequest *req = new MetaRequest(op);
  filepath path;
  diri->make_nosnap_relative_path(path);
  req->set_filepath(path); 
  req->inode = diri;
  req->head.args.readdir.frag = fg;
  if (dirp->last_name.length()) {
    req->path2.set_path(dirp->last_name.c_str());
    req->readdir_start = dirp->last_name;
  }
  req->readdir_offset = dirp->next_offset;
  req->readdir_frag = fg;
  
  
  bufferlist dirbl;
  int res = make_request(req, -1, -1, NULL, NULL, -1, &dirbl);
  
  if (res == -EAGAIN) {
    ldout(cct, 10) << "_readdir_get_frag got EAGAIN, retrying" << dendl;
    _readdir_rechoose_frag(dirp);
    return _readdir_get_frag(dirp);
  }

  if (res == 0) {
    // stuff dir contents to cache, dir_result_t
    assert(diri);

    _readdir_drop_dirp_buffer(dirp);

    dirp->buffer = new vector<pair<string,Inode*> >;
    dirp->buffer->swap(req->readdir_result);
    dirp->buffer_frag = fg;

    dirp->this_offset = dirp->next_offset;
    ldout(cct, 10) << "_readdir_get_frag " << dirp << " got frag " << dirp->buffer_frag
	     << " this_offset " << dirp->this_offset
	     << " size " << dirp->buffer->size() << dendl;

    if (req->readdir_end) {
      dirp->last_name.clear();
      if (fg.is_rightmost())
	dirp->next_offset = 2;
      else
	dirp->next_offset = 0;
    } else {
      dirp->last_name = req->readdir_last_name;
      dirp->next_offset += req->readdir_num;
    }
  } else {
    ldout(cct, 10) << "_readdir_get_frag got error " << res << ", setting end flag" << dendl;
    dirp->set_end();
  }

  return res;
}

int Client::_readdir_cache_cb(dir_result_t *dirp, add_dirent_cb_t cb, void *p)
{
  assert(client_lock.is_locked());
  ldout(cct, 10) << "_readdir_cache_cb " << dirp << " on " << dirp->inode->ino
	   << " at_cache_name " << dirp->at_cache_name << " offset " << hex << dirp->offset << dec
	   << dendl;
  Dir *dir = dirp->inode->dir;

  if (!dir) {
    ldout(cct, 10) << " dir is empty" << dendl;
    dirp->set_end();
    return 0;
  }

  map<string,Dentry*>::iterator pd;
  if (dirp->at_cache_name.length()) {
    pd = dir->dentry_map.find(dirp->at_cache_name);
    if (pd == dir->dentry_map.end())
      return -EAGAIN;  // weird, i give up
    ++pd;
  } else {
    pd = dir->dentry_map.begin();
  }

  string prev_name;
  while (pd != dir->dentry_map.end()) {
    Dentry *dn = pd->second;
    if (dn->inode == NULL) {
      ldout(cct, 15) << " skipping null '" << pd->first << "'" << dendl;
      ++pd;
      continue;
    }

    struct stat st;
    struct dirent de;
    int stmask = fill_stat(dn->inode, &st);  
    fill_dirent(&de, pd->first.c_str(), st.st_mode, st.st_ino, dirp->offset + 1);
      
    uint64_t next_off = dn->offset + 1;
    ++pd;
    if (pd == dir->dentry_map.end())
      next_off = dir_result_t::END;

    client_lock.Unlock();
    int r = cb(p, &de, &st, stmask, next_off);  // _next_ offset
    client_lock.Lock();
    ldout(cct, 15) << " de " << de.d_name << " off " << hex << dn->offset << dec
	     << " = " << r
	     << dendl;
    if (r < 0) {
      dirp->next_offset = dn->offset;
      dirp->at_cache_name = prev_name;
      return r;
    }

    prev_name = dn->name;
    dirp->offset = next_off;
  }

  ldout(cct, 10) << "_readdir_cache_cb " << dirp << " on " << dirp->inode->ino << " at end" << dendl;
  dirp->set_end();
  return 0;
}

int Client::readdir_r_cb(dir_result_t *d, add_dirent_cb_t cb, void *p)
{
  Mutex::Locker lock(client_lock);

  dir_result_t *dirp = static_cast<dir_result_t*>(d);

  ldout(cct, 10) << "readdir_r_cb " << *dirp->inode << " offset " << hex << dirp->offset << dec
	   << " frag " << dirp->frag() << " fragpos " << hex << dirp->fragpos() << dec
	   << " at_end=" << dirp->at_end()
	   << dendl;

  struct dirent de;
  struct stat st;
  memset(&de, 0, sizeof(de));
  memset(&st, 0, sizeof(st));

  frag_t fg = dirp->frag();
  uint32_t off = dirp->fragpos();

  Inode *diri = dirp->inode;

  if (dirp->at_end())
    return 0;

  if (dirp->offset == 0) {
    ldout(cct, 15) << " including ." << dendl;
    assert(diri->dn_set.size() < 2); // can't have multiple hard-links to a dir
    uint64_t next_off = 1;

    fill_dirent(&de, ".", S_IFDIR, diri->ino, next_off);

    fill_stat(diri, &st);

    client_lock.Unlock();
    int r = cb(p, &de, &st, -1, next_off);
    client_lock.Lock();
    if (r < 0)
      return r;

    dirp->offset = next_off;
    off = next_off;
  }
  if (dirp->offset == 1) {
    ldout(cct, 15) << " including .." << dendl;
    if (!diri->dn_set.empty()) {
      Inode* in = diri->get_first_parent()->inode;
      fill_dirent(&de, "..", S_IFDIR, in->ino, 2);
      fill_stat(in, &st);
    } else {
      /* must be at the root (no parent),
       * so we add the dotdot with a special inode (3) */
      fill_dirent(&de, "..", S_IFDIR, CEPH_INO_DOTDOT, 2);
    }


    client_lock.Unlock();
    int r = cb(p, &de, &st, -1, 2);
    client_lock.Lock();
    if (r < 0)
      return r;

    dirp->offset = 2;
    off = 2;
  }

  // can we read from our cache?
  ldout(cct, 10) << "offset " << hex << dirp->offset << dec << " at_cache_name " << dirp->at_cache_name
	   << " snapid " << dirp->inode->snapid << " complete " << (bool)(dirp->inode->flags & I_COMPLETE)
	   << " issued " << ccap_string(dirp->inode->caps_issued())
	   << dendl;
  if ((dirp->offset == 2 || dirp->at_cache_name.length()) &&
      dirp->inode->snapid != CEPH_SNAPDIR &&
      (dirp->inode->flags & I_COMPLETE) &&
      dirp->inode->caps_issued_mask(CEPH_CAP_FILE_SHARED)) {
    int err = _readdir_cache_cb(dirp, cb, p);
    if (err != -EAGAIN)
      return err;
  }					    
  if (dirp->at_cache_name.length()) {
    dirp->last_name = dirp->at_cache_name;
    dirp->at_cache_name.clear();
  }

  while (1) {
    if (dirp->at_end())
      return 0;

    if (dirp->buffer_frag != dirp->frag() || dirp->buffer == NULL) {
      int r = _readdir_get_frag(dirp);
      if (r)
	return r;
      fg = dirp->buffer_frag;
    }

    ldout(cct, 10) << "off " << off << " this_offset " << hex << dirp->this_offset << dec << " size " << dirp->buffer->size()
	     << " frag " << fg << dendl;
    while (off >= dirp->this_offset &&
	   off - dirp->this_offset < dirp->buffer->size()) {
      uint64_t pos = dir_result_t::make_fpos(fg, off);
      pair<string,Inode*>& ent = (*dirp->buffer)[off - dirp->this_offset];

      int stmask = fill_stat(ent.second, &st);  
      fill_dirent(&de, ent.first.c_str(), st.st_mode, st.st_ino, dirp->offset + 1);
      
      client_lock.Unlock();
      int r = cb(p, &de, &st, stmask, dirp->offset + 1);  // _next_ offset
      client_lock.Lock();
      ldout(cct, 15) << " de " << de.d_name << " off " << hex << dirp->offset << dec
	       << " = " << r
	       << dendl;
      if (r < 0)
	return r;
      
      off++;
      dirp->offset = pos + 1;
    }

    if (dirp->last_name.length()) {
      ldout(cct, 10) << " fetching next chunk of this frag" << dendl;
      _readdir_drop_dirp_buffer(dirp);
      continue;  // more!
    }

    if (!fg.is_rightmost()) {
      // next frag!
      dirp->next_frag();
      off = 0;
      ldout(cct, 10) << " advancing to next frag: " << fg << " -> " << dirp->frag() << dendl;
      fg = dirp->frag();
      continue;
    }

    if (diri->dir &&
	diri->dir->release_count == dirp->release_count &&
	diri->shared_gen == dirp->start_shared_gen) {
      ldout(cct, 10) << " marking I_COMPLETE on " << *diri << dendl;
      diri->flags |= I_COMPLETE;
      if (diri->dir)
	diri->dir->max_offset = dirp->offset;
    }

    dirp->set_end();
    return 0;
  }
  assert(0);
  return 0;
}


int Client::readdir_r(dir_result_t *d, struct dirent *de)
{  
  return readdirplus_r(d, de, 0, 0);
}

/*
 * readdirplus_r
 *
 * returns
 *  1 if we got a dirent
 *  0 for end of directory
 * <0 on error
 */

struct single_readdir {
  struct dirent *de;
  struct stat *st;
  int *stmask;
  bool full;
};

static int _readdir_single_dirent_cb(void *p, struct dirent *de, struct stat *st,
				     int stmask, off_t off)
{
  single_readdir *c = static_cast<single_readdir *>(p);

  if (c->full)
    return -1;  // already filled this dirent

  *c->de = *de;
  if (c->st)
    *c->st = *st;
  if (c->stmask)
    *c->stmask = stmask;
  c->full = true;
  return 0;  
}

struct dirent *Client::readdir(dir_result_t *d)
{
  int ret;
  static int stmask;
  static struct dirent de;
  static struct stat st;
  single_readdir sr;
  sr.de = &de;
  sr.st = &st;
  sr.stmask = &stmask;
  sr.full = false;

  // our callback fills the dirent and sets sr.full=true on first
  // call, and returns -1 the second time around.
  ret = readdir_r_cb(d, _readdir_single_dirent_cb, (void *)&sr);
  if (ret < -1) {
    errno = -ret;  // this sucks.
    return (dirent *) NULL;
  }
  if (sr.full) {
    return &de;
  }
  return (dirent *) NULL;
}

int Client::readdirplus_r(dir_result_t *d, struct dirent *de, struct stat *st, int *stmask)
{  
  single_readdir sr;
  sr.de = de;
  sr.st = st;
  sr.stmask = stmask;
  sr.full = false;

  // our callback fills the dirent and sets sr.full=true on first
  // call, and returns -1 the second time around.
  int r = readdir_r_cb(d, _readdir_single_dirent_cb, (void *)&sr);
  if (r < -1)
    return r;
  if (sr.full)
    return 1;
  return 0;
}


/* getdents */
struct getdents_result {
  char *buf;
  int buflen;
  int pos;
  bool fullent;
};

static int _readdir_getdent_cb(void *p, struct dirent *de, struct stat *st, int stmask, off_t off)
{
  struct getdents_result *c = static_cast<getdents_result *>(p);

  int dlen;
  if (c->fullent)
    dlen = sizeof(*de);
  else
    dlen = strlen(de->d_name) + 1;

  if (c->pos + dlen > c->buflen)
    return -1;  // doesn't fit

  if (c->fullent) {
    memcpy(c->buf + c->pos, de, sizeof(*de));
  } else {
    memcpy(c->buf + c->pos, de->d_name, dlen);
  }
  c->pos += dlen;
  return 0;
}

int Client::_getdents(dir_result_t *dir, char *buf, int buflen, bool fullent)
{
  getdents_result gr;
  gr.buf = buf;
  gr.buflen = buflen;
  gr.fullent = fullent;
  gr.pos = 0;

  int r = readdir_r_cb(dir, _readdir_getdent_cb, (void *)&gr);

  if (r < 0) { // some error
    if (r == -1) { // buffer ran out of space
      if (gr.pos) { // but we got some entries already!
        return gr.pos;
      } // or we need a larger buffer
      return -ERANGE;
    } else { // actual error, return it
      return r;
    }
  }
  return gr.pos;
}


/* getdir */
struct getdir_result {
  list<string> *contents;
  int num;
};

static int _getdir_cb(void *p, struct dirent *de, struct stat *st, int stmask, off_t off)
{
  getdir_result *r = static_cast<getdir_result *>(p);

  r->contents->push_back(de->d_name);
  r->num++;
  return 0;
}

int Client::getdir(const char *relpath, list<string>& contents)
{
  ldout(cct, 3) << "getdir(" << relpath << ")" << dendl;
  {
    Mutex::Locker lock(client_lock);
    tout(cct) << "getdir" << std::endl;
    tout(cct) << relpath << std::endl;
  }

  dir_result_t *d;
  int r = opendir(relpath, &d);
  if (r < 0)
    return r;

  getdir_result gr;
  gr.contents = &contents;
  gr.num = 0;
  r = readdir_r_cb(d, _getdir_cb, (void *)&gr);

  closedir(d);

  if (r < 0)
    return r;
  return gr.num;
}


/****** file i/o **********/
int Client::open(const char *relpath, int flags, mode_t mode, int stripe_unit,
    int stripe_count, int object_size, const char *data_pool)
{
  ldout(cct, 3) << "open enter(" << relpath << ", " << flags << "," << mode << ") = " << dendl;
  Mutex::Locker lock(client_lock);
  tout(cct) << "open" << std::endl;
  tout(cct) << relpath << std::endl;
  tout(cct) << flags << std::endl;

  Fh *fh = NULL;

  filepath path(relpath);
  Inode *in;
  bool created = false;
  int r = path_walk(path, &in);
  if (r == 0 && (flags & O_CREAT) && (flags & O_EXCL))
    return -EEXIST;
  if (r == -ENOENT && (flags & O_CREAT)) {
    filepath dirpath = path;
    string dname = dirpath.last_dentry();
    dirpath.pop_dentry();
    Inode *dir;
    r = path_walk(dirpath, &dir);
    if (r < 0)
      return r;
    r = _create(dir, dname.c_str(), flags, mode, &in, &fh, stripe_unit,
                stripe_count, object_size, data_pool, &created);
  }
  if (r < 0)
    goto out;

  if (!created) {
    // posix says we can only check permissions of existing files
    uid_t uid = geteuid();
    gid_t gid = getegid();
    r = check_permissions(in, flags, uid, gid);
    if (r < 0)
      goto out;
  }

  if (!fh)
    r = _open(in, flags, mode, &fh);
  if (r >= 0) {
    // allocate a integer file descriptor
    assert(fh);
    assert(in);
    r = get_fd();
    assert(fd_map.count(r) == 0);
    fd_map[r] = fh;
  }
  
 out:
  tout(cct) << r << std::endl;
  ldout(cct, 3) << "open exit(" << path << ", " << flags << ") = " << r << dendl;
  return r;
}

int Client::open(const char *relpath, int flags, mode_t mode)
{
  /* Use default file striping parameters */
  return open(relpath, flags, mode, 0, 0, 0, NULL);
}

int Client::lookup_hash(inodeno_t ino, inodeno_t dirino, const char *name)
{
  Mutex::Locker lock(client_lock);
  ldout(cct, 3) << "lookup_hash enter(" << ino << ", #" << dirino << "/" << name << ") = " << dendl;

  MetaRequest *req = new MetaRequest(CEPH_MDS_OP_LOOKUPHASH);
  filepath path(ino);
  req->set_filepath(path);

  uint32_t h = ceph_str_hash(CEPH_STR_HASH_RJENKINS, name, strlen(name));
  char f[30];
  sprintf(f, "%u", h);
  filepath path2(dirino);
  path2.push_dentry(string(f));
  req->set_filepath2(path2);

  int r = make_request(req, -1, -1, NULL, NULL, rand() % mdsmap->get_num_in_mds());
  ldout(cct, 3) << "lookup_hash exit(" << ino << ", #" << dirino << "/" << name << ") = " << r << dendl;
  return r;
}

int Client::lookup_ino(inodeno_t ino)
{
  Mutex::Locker lock(client_lock);
  ldout(cct, 3) << "lookup_ino enter(" << ino << ") = " << dendl;

  MetaRequest *req = new MetaRequest(CEPH_MDS_OP_LOOKUPINO);
  filepath path(ino);
  req->set_filepath(path);

  int r = make_request(req, -1, -1, NULL, NULL, rand() % mdsmap->get_num_in_mds());
  ldout(cct, 3) << "lookup_ino exit(" << ino << ") = " << r << dendl;
  return r;
}

Fh *Client::_create_fh(Inode *in, int flags, int cmode)
{
  // yay
  Fh *f = new Fh;
  f->mode = cmode;
  f->flags = flags;

  // inode
  assert(in);
  f->inode = in;
  f->inode->get();

  ldout(cct, 10) << "_create_fh " << in->ino << " mode " << cmode << dendl;

  if (in->snapid != CEPH_NOSNAP) {
    in->snap_cap_refs++;
    ldout(cct, 5) << "open success, fh is " << f << " combined IMMUTABLE SNAP caps " 
	    << ccap_string(in->caps_issued()) << dendl;
  }

  return f;
}

int Client::_release_fh(Fh *f)
{
  //ldout(cct, 3) << "op: client->close(open_files[ " << fh << " ]);" << dendl;
  //ldout(cct, 3) << "op: open_files.erase( " << fh << " );" << dendl;
  Inode *in = f->inode;
  ldout(cct, 5) << "_release_fh " << f << " mode " << f->mode << " on " << *in << dendl;

  if (in->snapid == CEPH_NOSNAP) {
    if (in->put_open_ref(f->mode)) {
      _flush(in);
      check_caps(in, false);
    }
  } else {
    assert(in->snap_cap_refs > 0);
    in->snap_cap_refs--;
  }

  put_inode( in );
  delete f;

  return 0;
}

int Client::_open(Inode *in, int flags, mode_t mode, Fh **fhp, int uid, int gid)
{
  int cmode = ceph_flags_to_mode(flags);
  if (cmode < 0)
    return -EINVAL;
  int want = ceph_caps_for_mode(cmode);
  int result = 0;

  if (in->snapid != CEPH_NOSNAP &&
      (flags & (O_WRONLY | O_RDWR | O_CREAT | O_TRUNC | O_APPEND))) {
    return -EROFS;
  }

  in->get_open_ref(cmode);  // make note of pending open, since it effects _wanted_ caps.

  if ((flags & O_TRUNC) == 0 &&
      in->caps_issued_mask(want)) {
    // update wanted?
    check_caps(in, true);
  } else {
    MetaRequest *req = new MetaRequest(CEPH_MDS_OP_OPEN);
    filepath path;
    in->make_nosnap_relative_path(path);
    req->set_filepath(path); 
    req->head.args.open.flags = flags & ~O_CREAT;
    req->head.args.open.mode = mode;
    req->head.args.open.pool = -1;
    req->head.args.open.old_size = in->size;   // for O_TRUNC
    req->inode = in;
    result = make_request(req, uid, gid);
  }

  // success?
  if (result >= 0) {
    *fhp = _create_fh(in, flags, cmode);
  } else {
    in->put_open_ref(cmode);
  }

  trim_cache();

  return result;
}

int Client::close(int fd)
{
  ldout(cct, 3) << "close enter(" << fd << ")" << dendl;
  Mutex::Locker lock(client_lock);
  tout(cct) << "close" << std::endl;
  tout(cct) << fd << std::endl;

  Fh *fh = get_filehandle(fd);
  if (!fh)
    return -EBADF;
  _release_fh(fh);
  fd_map.erase(fd);
  ldout(cct, 3) << "close exit(" << fd << ")" << dendl;
  return 0;
}


// ------------
// read, write

loff_t Client::lseek(int fd, loff_t offset, int whence)
{
  Mutex::Locker lock(client_lock);
  tout(cct) << "lseek" << std::endl;
  tout(cct) << fd << std::endl;
  tout(cct) << offset << std::endl;
  tout(cct) << whence << std::endl;

  Fh *f = get_filehandle(fd);
  if (!f)
    return -EBADF;
  return _lseek(f, offset, whence);
}

loff_t Client::_lseek(Fh *f, loff_t offset, int whence)
{
  Inode *in = f->inode;
  int r;

  switch (whence) {
  case SEEK_SET: 
    f->pos = offset;
    break;

  case SEEK_CUR:
    f->pos += offset;
    break;

  case SEEK_END:
    r = _getattr(in, CEPH_STAT_CAP_SIZE);
    if (r < 0)
      return r;
    f->pos = in->size + offset;
    break;

  default:
    assert(0);
  }
  
  ldout(cct, 3) << "_lseek(" << f << ", " << offset << ", " << whence << ") = " << f->pos << dendl;
  return f->pos;
}


void Client::lock_fh_pos(Fh *f)
{
  ldout(cct, 10) << "lock_fh_pos " << f << dendl;

  if (f->pos_locked || !f->pos_waiters.empty()) {
    Cond cond;
    f->pos_waiters.push_back(&cond);
    ldout(cct, 10) << "lock_fh_pos BLOCKING on " << f << dendl;
    while (f->pos_locked || f->pos_waiters.front() != &cond)
      cond.Wait(client_lock);
    ldout(cct, 10) << "lock_fh_pos UNBLOCKING on " << f << dendl;
    assert(f->pos_waiters.front() == &cond);
    f->pos_waiters.pop_front();
  }
  
  f->pos_locked = true;
}

void Client::unlock_fh_pos(Fh *f)
{
  ldout(cct, 10) << "unlock_fh_pos " << f << dendl;
  f->pos_locked = false;
}


// 

// blocking osd interface

int Client::read(int fd, char *buf, loff_t size, loff_t offset) 
{
  Mutex::Locker lock(client_lock);
  tout(cct) << "read" << std::endl;
  tout(cct) << fd << std::endl;
  tout(cct) << size << std::endl;
  tout(cct) << offset << std::endl;

  Fh *f = get_filehandle(fd);
  if (!f)
    return -EBADF;
  bufferlist bl;
  int r = _read(f, offset, size, &bl);
  ldout(cct, 3) << "read(" << fd << ", " << (void*)buf << ", " << size << ", " << offset << ") = " << r << dendl;
  if (r >= 0) {
    bl.copy(0, bl.length(), buf);
    r = bl.length();
  }
  return r;
}

int Client::_read(Fh *f, int64_t offset, uint64_t size, bufferlist *bl)
{
  const md_config_t *conf = cct->_conf;
  Inode *in = f->inode;

  //bool lazy = f->mode == CEPH_FILE_MODE_LAZY;

  int have;
  int r = get_caps(in, CEPH_CAP_FILE_RD, CEPH_CAP_FILE_CACHE, &have, -1);
  if (r < 0)
    return r;

  bool movepos = false;
  if (offset < 0) {
    lock_fh_pos(f);
    offset = f->pos;
    movepos = true;
  }

  if (!conf->client_debug_force_sync_read && (have & CEPH_CAP_FILE_CACHE)) {

    if (f->flags & O_RSYNC) {
      _flush_range(in, offset, size);
    }
    r = _read_async(f, offset, size, bl);
  } else {
    r = _read_sync(f, offset, size, bl);
  }

  // don't move pointer if the read failed
  if (r < 0) {
    goto done;
  }

  if (movepos) {
    // adjust fd pos
    f->pos = offset+bl->length();
    unlock_fh_pos(f);
  }

  // adjust readahead state
  if (f->last_pos != offset) {
    f->nr_consec_read = f->consec_read_bytes = 0;
  } else {
    f->nr_consec_read++;
  }
  f->consec_read_bytes += bl->length();
  ldout(cct, 10) << "readahead nr_consec_read " << f->nr_consec_read
	   << " for " << f->consec_read_bytes << " bytes" 
	   << " .. last_pos " << f->last_pos << " .. offset " << offset
	   << dendl;
  f->last_pos = offset+bl->length();

done:
  // done!
  put_cap_ref(in, CEPH_CAP_FILE_RD);
  return r;
}

int Client::_read_async(Fh *f, uint64_t off, uint64_t len, bufferlist *bl)
{
  const md_config_t *conf = cct->_conf;
  Inode *in = f->inode;
  bool readahead = true;

  ldout(cct, 10) << "_read_async " << *in << " " << off << "~" << len << dendl;

  // trim read based on file size?
  if (off >= in->size)
    return 0;
  if (off + len > in->size) {
    len = in->size - off;    
    readahead = false;
  }

  // we will populate the cache here
  if (in->cap_refs[CEPH_CAP_FILE_CACHE] == 0)
    in->get_cap_ref(CEPH_CAP_FILE_CACHE);
  
  ldout(cct, 10) << "readahead=" << readahead << " nr_consec=" << f->nr_consec_read
	   << " max_byes=" << conf->client_readahead_max_bytes
	   << " max_periods=" << conf->client_readahead_max_periods << dendl;

  // readahead?
  if (readahead &&
      f->nr_consec_read &&
      (conf->client_readahead_max_bytes ||
       conf->client_readahead_max_periods)) {
    loff_t l = f->consec_read_bytes * 2;
    if (conf->client_readahead_min)
      l = MAX(l, conf->client_readahead_min);
    if (conf->client_readahead_max_bytes)
      l = MIN(l, conf->client_readahead_max_bytes);
    loff_t p = in->layout.fl_stripe_count * in->layout.fl_object_size;
    if (conf->client_readahead_max_periods)
      l = MIN(l, conf->client_readahead_max_periods * p);

    if (l >= 2*p)
      // align large readahead with period
      l -= (off+l) % p;
    else {
      // align readahead with stripe unit if we cross su boundary
      int su = in->layout.fl_stripe_unit;
      if ((off+l)/su != off/su) l -= (off+l) % su;
    }
    
    // don't read past end of file
    if (off+l > in->size)
      l = in->size - off;
    
    loff_t min = MIN((loff_t)len, l/2);

    ldout(cct, 20) << "readahead " << f->nr_consec_read << " reads " 
	     << f->consec_read_bytes << " bytes ... readahead " << off << "~" << l
	     << " min " << min
	     << " (caller wants " << off << "~" << len << ")" << dendl;
    if (l > (loff_t)len) {
      if (objectcacher->file_is_cached(&in->oset, &in->layout, in->snapid, off, min))
	ldout(cct, 20) << "readahead already have min" << dendl;
      else {
	objectcacher->file_read(&in->oset, &in->layout, in->snapid, off, l, NULL, 0, 0);
	ldout(cct, 20) << "readahead initiated" << dendl;
      }
    }
  }
  
  // read (and possibly block)
  int r, rvalue = 0;
  Mutex flock("Client::_read_async flock");
  Cond cond;
  bool done = false;
  Context *onfinish = new C_SafeCond(&flock, &cond, &done, &rvalue);
  r = objectcacher->file_read(&in->oset, &in->layout, in->snapid,
                              off, len, bl, 0, onfinish);
  if (r == 0) {
    client_lock.Unlock();
    flock.Lock();
    while (!done) 
      cond.Wait(flock);
    flock.Unlock();
    client_lock.Lock();
    r = rvalue;
  } else {
    // it was cached.
    delete onfinish;
  }
  return r;
}

int Client::_read_sync(Fh *f, uint64_t off, uint64_t len, bufferlist *bl)
{
  Inode *in = f->inode;
  uint64_t pos = off;
  int left = len;
  int read = 0;

  ldout(cct, 10) << "_read_sync " << *in << " " << off << "~" << len << dendl;

  Mutex flock("Client::_read_sync flock");
  Cond cond;
  while (left > 0) {
    int r = 0;
    bool done = false;
    Context *onfinish = new C_SafeCond(&flock, &cond, &done, &r);
    bufferlist tbl;
    
    int wanted = left;
    filer->read_trunc(in->ino, &in->layout, in->snapid,
		      pos, left, &tbl, 0,
		      in->truncate_size, in->truncate_seq,
		      onfinish);
    client_lock.Unlock();
    flock.Lock();
    while (!done)
      cond.Wait(flock);
    flock.Unlock();
    client_lock.Lock();

    // if we get ENOENT from OSD, assume 0 bytes returned
    if (r == -ENOENT)
      r = 0;
    if (r < 0)
      return r;
    if (tbl.length()) {
      r = tbl.length();

      read += r;
      pos += r;
      left -= r;
      bl->claim_append(tbl);
    }
    // short read?
    if (r >= 0 && r < wanted) {
      if (pos + left <= in->size) {
	// hole, zero and return.
	bufferptr z(left);
	z.zero();
	bl->push_back(z);
	read += left;
	return read;
      }

      // reverify size
      r = _getattr(in, CEPH_STAT_CAP_SIZE);
      if (r < 0)
	return r;

      // eof?  short read.
      if (pos >= in->size)
	return read;
    }
  }
  return read;
}


/*
 * we keep count of uncommitted sync writes on the inode, so that
 * fsync can DDRT.
 */
class C_Client_SyncCommit : public Context {
  Client *cl;
  Inode *in;
public:
  C_Client_SyncCommit(Client *c, Inode *i) : cl(c), in(i) {
    in->get();
  }
  void finish(int) {
    cl->sync_write_commit(in);
  }
};

void Client::sync_write_commit(Inode *in)
{
  assert(unsafe_sync_write > 0);
  unsafe_sync_write--;

  put_cap_ref(in, CEPH_CAP_FILE_BUFFER);

  ldout(cct, 15) << "sync_write_commit unsafe_sync_write = " << unsafe_sync_write << dendl;
  if (unsafe_sync_write == 0 && unmounting) {
    ldout(cct, 10) << "sync_write_comit -- no more unsafe writes, unmount can proceed" << dendl;
    mount_cond.Signal();
  }

  put_inode(in);
}

int Client::write(int fd, const char *buf, loff_t size, loff_t offset) 
{
  Mutex::Locker lock(client_lock);
  tout(cct) << "write" << std::endl;
  tout(cct) << fd << std::endl;
  tout(cct) << size << std::endl;
  tout(cct) << offset << std::endl;

  Fh *fh = get_filehandle(fd);
  if (!fh)
    return -EBADF;
  int r = _write(fh, offset, size, buf);
  ldout(cct, 3) << "write(" << fd << ", \"...\", " << size << ", " << offset << ") = " << r << dendl;
  return r;
}


int Client::_write(Fh *f, int64_t offset, uint64_t size, const char *buf)
{
  if ((uint64_t)(offset+size) > mdsmap->get_max_filesize()) //too large!
    return -EFBIG;

  if (osdmap->test_flag(CEPH_OSDMAP_FULL))
    return -ENOSPC;

  //ldout(cct, 7) << "write fh " << fh << " size " << size << " offset " << offset << dendl;
  Inode *in = f->inode;

  assert(in->snapid == CEPH_NOSNAP);

  // was Fh opened as writeable?
  if ((f->mode & CEPH_FILE_MODE_WR) == 0)
    return -EBADF;

  // use/adjust fd pos?
  if (offset < 0) {
    lock_fh_pos(f);
    /* 
     * FIXME: this is racy in that we may block _after_ this point waiting for caps, and size may
     * change out from under us.
     */
    if (f->flags & O_APPEND)
      _lseek(f, 0, SEEK_END);
    offset = f->pos;
    f->pos = offset+size;
    unlock_fh_pos(f);
  }

  //bool lazy = f->mode == CEPH_FILE_MODE_LAZY;

  ldout(cct, 10) << "cur file size is " << in->size << dendl;

  // time it.
  utime_t start = ceph_clock_now(cct);

  // copy into fresh buffer (since our write may be resub, async)
  bufferptr bp;
  if (size > 0) bp = buffer::copy(buf, size);
  bufferlist bl;
  bl.push_back( bp );

  utime_t lat;
  uint64_t totalwritten;
  uint64_t endoff = offset + size;
  int have;
  int r = get_caps(in, CEPH_CAP_FILE_WR, CEPH_CAP_FILE_BUFFER, &have, endoff);
  if (r < 0)
    return r;

  ldout(cct, 10) << " snaprealm " << *in->snaprealm << dendl;

  if (cct->_conf->client_oc && (have & CEPH_CAP_FILE_BUFFER)) {
    // do buffered write
    if (!in->oset.dirty_or_tx)
      get_cap_ref(in, CEPH_CAP_FILE_BUFFER);

    get_cap_ref(in, CEPH_CAP_FILE_BUFFER);

    // async, caching, non-blocking.
    r = objectcacher->file_write(&in->oset, &in->layout, in->snaprealm->get_snap_context(),
			         offset, size, bl, ceph_clock_now(cct), 0,
			         client_lock);

    put_cap_ref(in, CEPH_CAP_FILE_BUFFER);

    if (r < 0)
      goto done;

    // flush cached write if O_SYNC is set on file fh
    // O_DSYNC == O_SYNC on linux < 2.6.33
    // O_SYNC = __O_SYNC | O_DSYNC on linux >= 2.6.33
    if ((f->flags & O_SYNC) || (f->flags & O_DSYNC)) {
      _flush_range(in, offset, size);
    }
  } else {
    // simple, non-atomic sync write
    Mutex flock("Client::_write flock");
    Cond cond;
    bool done = false;
    Context *onfinish = new C_SafeCond(&flock, &cond, &done);
    Context *onsafe = new C_Client_SyncCommit(this, in);

    unsafe_sync_write++;
    get_cap_ref(in, CEPH_CAP_FILE_BUFFER);  // released by onsafe callback

    r = filer->write_trunc(in->ino, &in->layout, in->snaprealm->get_snap_context(),
			   offset, size, bl, ceph_clock_now(cct), 0,
			   in->truncate_size, in->truncate_seq,
			   onfinish, onsafe);
    if (r < 0)
      goto done;

    client_lock.Unlock();
    flock.Lock();
    while (!done)
      cond.Wait(flock);
    flock.Unlock();
    client_lock.Lock();
  }

  // if we get here, write was successful, update client metadata

  // time
  lat = ceph_clock_now(cct);
  lat -= start;
  logger->tinc(l_c_wrlat, lat);

  totalwritten = size;
  r = (int)totalwritten;

  // extend file?
  if (totalwritten + offset > in->size) {
    in->size = totalwritten + offset;
    mark_caps_dirty(in, CEPH_CAP_FILE_WR);

    if ((in->size << 1) >= in->max_size &&
	(in->reported_size << 1) < in->max_size)
      check_caps(in, false);

    ldout(cct, 7) << "wrote to " << totalwritten+offset << ", extending file size" << dendl;
  } else {
    ldout(cct, 7) << "wrote to " << totalwritten+offset << ", leaving file size at " << in->size << dendl;
  }

  // mtime
  in->mtime = ceph_clock_now(cct);
  mark_caps_dirty(in, CEPH_CAP_FILE_WR);

done:
  put_cap_ref(in, CEPH_CAP_FILE_WR);
  return r;
}

int Client::_flush(Fh *f)
{
  // no-op, for now.  hrm.
  return 0;
}

int Client::truncate(const char *relpath, loff_t length) 
{
  struct stat attr;
  attr.st_size = length;
  return setattr(relpath, &attr, CEPH_SETATTR_SIZE);
}

int Client::ftruncate(int fd, loff_t length) 
{
  Mutex::Locker lock(client_lock);
  tout(cct) << "ftruncate" << std::endl;
  tout(cct) << fd << std::endl;
  tout(cct) << length << std::endl;

  Fh *f = get_filehandle(fd);
  if (!f)
    return -EBADF;
  struct stat attr;
  attr.st_size = length;
  return _setattr(f->inode, &attr, CEPH_SETATTR_SIZE);
}

int Client::fsync(int fd, bool syncdataonly) 
{
  Mutex::Locker lock(client_lock);
  tout(cct) << "fsync" << std::endl;
  tout(cct) << fd << std::endl;
  tout(cct) << syncdataonly << std::endl;

  Fh *f = get_filehandle(fd);
  if (!f)
    return -EBADF;
  int r = _fsync(f, syncdataonly);
  ldout(cct, 3) << "fsync(" << fd << ", " << syncdataonly << ") = " << r << dendl;
  return r;
}

int Client::_fsync(Fh *f, bool syncdataonly)
{
  int r = 0;

  Inode *in = f->inode;
  tid_t wait_on_flush = 0;
  bool flushed_metadata = false;
  Mutex lock("Client::_fsync::lock");
  Cond cond;
  bool done = false;
  C_SafeCond *object_cacher_completion = NULL;

  ldout(cct, 3) << "_fsync(" << f << ", " << (syncdataonly ? "dataonly)":"data+metadata)") << dendl;
  
  if (cct->_conf->client_oc) {
    object_cacher_completion = new C_SafeCond(&lock, &cond, &done, &r);
    in->get(); // take a reference; C_SafeCond doesn't and _flush won't either
    _flush(in, object_cacher_completion);
    ldout(cct, 15) << "using return-valued form of _fsync" << dendl;
  }
  
  if (!syncdataonly && (in->dirty_caps & ~CEPH_CAP_ANY_FILE_WR)) {
    for (map<int, Cap*>::iterator iter = in->caps.begin(); iter != in->caps.end(); ++iter) {
      if (iter->second->implemented & ~CEPH_CAP_ANY_FILE_WR) {
	MetaSession *session = mds_sessions[iter->first];
	assert(session);
        flush_caps(in, session);
      }
    }
    wait_on_flush = in->last_flush_tid;
    flushed_metadata = true;
  } else ldout(cct, 10) << "no metadata needs to commit" << dendl;

  if (object_cacher_completion) { // wait on a real reply instead of guessing
    client_lock.Unlock();
    lock.Lock();
    ldout(cct, 15) << "waiting on data to flush" << dendl;
    while (!done)
      cond.Wait(lock);
    lock.Unlock();
    client_lock.Lock();
    put_inode(in);
    ldout(cct, 15) << "got " << r << " from flush writeback" << dendl;
  } else {
    // FIXME: this can starve
    while (in->cap_refs[CEPH_CAP_FILE_BUFFER] > 0) {
      ldout(cct, 10) << "ino " << in->ino << " has " << in->cap_refs[CEPH_CAP_FILE_BUFFER]
		     << " uncommitted, waiting" << dendl;
      wait_on_list(in->waitfor_commit);
    }
  }

  if (!r) {
    if (flushed_metadata) wait_sync_caps(wait_on_flush);
    // this could wait longer than strictly necessary,
    // but on a sync the user can put up with it

    ldout(cct, 10) << "ino " << in->ino << " has no uncommitted writes" << dendl;
  } else {
    ldout(cct, 1) << "ino " << in->ino << " failed to commit to disk! "
		  << cpp_strerror(-r) << dendl;
  }
  return r;
}

int Client::fstat(int fd, struct stat *stbuf) 
{
  Mutex::Locker lock(client_lock);
  tout(cct) << "fstat" << std::endl;
  tout(cct) << fd << std::endl;

  Fh *f = get_filehandle(fd);
  if (!f)
    return -EBADF;
  int r = _getattr(f->inode, -1);
  if (r < 0)
    return r;
  fill_stat(f->inode, stbuf, NULL);
  ldout(cct, 3) << "fstat(" << fd << ", " << stbuf << ") = " << r << dendl;
  return r;
}


// not written yet, but i want to link!

int Client::chdir(const char *relpath)
{
  Mutex::Locker lock(client_lock);
  tout(cct) << "chdir" << std::endl;
  tout(cct) << relpath << std::endl;
  filepath path(relpath);
  Inode *in;
  int r = path_walk(path, &in);
  if (r < 0)
    return r;
  if (cwd != in) {
    in->get();
    put_inode(cwd);
    cwd = in;
  }
  ldout(cct, 3) << "chdir(" << relpath << ")  cwd now " << cwd->ino << dendl;
  return 0;
}

void Client::getcwd(string& dir)
{
  filepath path;
  ldout(cct, 10) << "getcwd " << *cwd << dendl;

  Inode *in = cwd;
  while (in != root) {
    assert(in->dn_set.size() < 2); // dirs can't be hard-linked
    Dentry *dn = in->get_first_parent();
    if (!dn) {
      // look it up
      ldout(cct, 10) << "getcwd looking up parent for " << *in << dendl;
      MetaRequest *req = new MetaRequest(CEPH_MDS_OP_LOOKUPPARENT);
      filepath path(in->ino);
      req->set_filepath(path);
      req->inode = in;
      int res = make_request(req, -1, -1);
      if (res < 0)
	break;

      // start over
      path = filepath();
      in = cwd;
      continue;
    }
    path.push_front_dentry(dn->name);
    in = dn->dir->parent_inode;
  }
  dir = "/";
  dir += path.get_path();
}

int Client::statfs(const char *path, struct statvfs *stbuf)
{
  Mutex::Locker l(client_lock);
  tout(cct) << "statfs" << std::endl;

  ceph_statfs stats;

  Mutex lock("Client::statfs::lock");
  Cond cond;
  bool done;
  int rval;

  objecter->get_fs_stats(stats, new C_SafeCond(&lock, &cond, &done, &rval));

  client_lock.Unlock();
  lock.Lock();
  while (!done) 
    cond.Wait(lock);
  lock.Unlock();
  client_lock.Lock();

  memset(stbuf, 0, sizeof(*stbuf));

  /*
   * we're going to set a block size of 4MB so we can represent larger
   * FSes without overflowing. Additionally convert the space
   * measurements from KB to bytes while making them in terms of
   * blocks.  We use 4MB only because it is big enough, and because it
   * actually *is* the (ceph) default block size.
   */
  const int CEPH_BLOCK_SHIFT = 22;
  stbuf->f_frsize = 1 << CEPH_BLOCK_SHIFT;
  stbuf->f_bsize = 1 << CEPH_BLOCK_SHIFT;
  stbuf->f_blocks = stats.kb >> (CEPH_BLOCK_SHIFT - 10);
  stbuf->f_bfree = stats.kb_avail >> (CEPH_BLOCK_SHIFT - 10);
  stbuf->f_bavail = stats.kb_avail >> (CEPH_BLOCK_SHIFT - 10);
  stbuf->f_files = stats.num_objects;
  stbuf->f_ffree = -1;
  stbuf->f_favail = -1;
  stbuf->f_fsid = -1;       // ??
  stbuf->f_flag = 0;        // ??
  stbuf->f_namemax = NAME_MAX;

  return rval;
}

int Client::ll_statfs(vinodeno_t vino, struct statvfs *stbuf)
{
  tout(cct) << "ll_statfs" << std::endl;
  return statfs(0, stbuf);
}

void Client::ll_register_ino_invalidate_cb(client_ino_callback_t cb, void *handle)
{
  Mutex::Locker l(client_lock);
  ldout(cct, 10) << "ll_register_ino_invalidate_cb cb " << (void*)cb << " p " << (void*)handle << dendl;
  if (cb == NULL)
    return;
  ino_invalidate_cb = cb;
  ino_invalidate_cb_handle = handle;
  async_ino_invalidator.start();
}

void Client::ll_register_getgroups_cb(client_getgroups_callback_t cb, void *handle)
{
  Mutex::Locker l(client_lock);
  getgroups_cb = cb;
  getgroups_cb_handle = handle;
}

int Client::_sync_fs()
{
  ldout(cct, 10) << "_sync_fs" << dendl;

  // wait for unsafe mds requests
  // FIXME
  
  // flush caps
  flush_caps();
  wait_sync_caps(last_flush_seq);

  // flush file data
  // FIXME

  return 0;
}

int Client::sync_fs()
{
  Mutex::Locker l(client_lock);
  return _sync_fs();
}

int64_t Client::drop_caches()
{
  Mutex::Locker l(client_lock);
  return objectcacher->release_all();
}


int Client::lazyio_propogate(int fd, loff_t offset, size_t count)
{
  Mutex::Locker l(client_lock);
  ldout(cct, 3) << "op: client->lazyio_propogate(" << fd
          << ", " << offset << ", " << count << ")" << dendl;
  
  Fh *f = get_filehandle(fd);
  if (!f)
    return -EBADF;

  // for now
  _fsync(f, true);

  return 0;
}

int Client::lazyio_synchronize(int fd, loff_t offset, size_t count)
{
  Mutex::Locker l(client_lock);
  ldout(cct, 3) << "op: client->lazyio_synchronize(" << fd
          << ", " << offset << ", " << count << ")" << dendl;
  
  Fh *f = get_filehandle(fd);
  if (!f)
    return -EBADF;
  Inode *in = f->inode;
  
  _fsync(f, true);
  _release(in);
  return 0;
}


// =============================
// snaps

int Client::mksnap(const char *relpath, const char *name)
{
  Mutex::Locker l(client_lock);
  filepath path(relpath);
  Inode *in;
  int r = path_walk(path, &in);
  if (r < 0)
    return r;
  Inode *snapdir = open_snapdir(in);
  return _mkdir(snapdir, name, 0);
}
int Client::rmsnap(const char *relpath, const char *name)
{
  Mutex::Locker l(client_lock);
  filepath path(relpath);
  Inode *in;
  int r = path_walk(path, &in);
  if (r < 0)
    return r;
  Inode *snapdir = open_snapdir(in);
  return _rmdir(snapdir, name);
}

// =============================
// expose caps

int Client::get_caps_issued(int fd) {

  Mutex::Locker lock(client_lock);

  Fh *f = get_filehandle(fd);
  return f->inode->caps_issued();
}

int Client::get_caps_issued(const char *path) {

  Mutex::Locker lock(client_lock);
  filepath p(path);
  Inode *in;
  int r = path_walk(p, &in, true);
  if (r < 0)
    return r;
  return in->caps_issued();
}

// =========================================
// low level

Inode *Client::open_snapdir(Inode *diri)
{
  Inode *in;
  vinodeno_t vino(diri->ino, CEPH_SNAPDIR);
  if (!inode_map.count(vino)) {
    in = new Inode(cct, vino, &diri->layout);

    in->ino = diri->ino;
    in->snapid = CEPH_SNAPDIR;
    in->mode = diri->mode;
    in->uid = diri->uid;
    in->gid = diri->gid;
    in->mtime = diri->mtime;
    in->ctime = diri->ctime;
    in->size = diri->size;

    in->dirfragtree.clear();
    inode_map[vino] = in;
    in->snapdir_parent = diri;
    diri->get();
    ldout(cct, 10) << "open_snapdir created snapshot inode " << *in << dendl;
  } else {
    in = inode_map[vino];
    ldout(cct, 10) << "open_snapdir had snapshot inode " << *in << dendl;
  }
  return in;
}

int Client::ll_lookup(vinodeno_t parent, const char *name, struct stat *attr, int uid, int gid)
{
  Mutex::Locker lock(client_lock);
  ldout(cct, 3) << "ll_lookup " << parent << " " << name << dendl;
  tout(cct) << "ll_lookup" << std::endl;
  tout(cct) << parent.ino.val << std::endl;
  tout(cct) << name << std::endl;

  string dname = name;
  Inode *diri = 0;
  Inode *in = 0;
  int r = 0;

  if (inode_map.count(parent) == 0) {
    ldout(cct, 1) << "ll_lookup " << parent << " " << name << " -> ENOENT (parent DNE... WTF)" << dendl;
    r = -ENOENT;
    attr->st_ino = 0;
    goto out;
  }
  diri = inode_map[parent];
  if (!diri->is_dir()) {
    ldout(cct, 1) << "ll_lookup " << parent << " " << name << " -> ENOTDIR (parent not a dir... WTF)" << dendl;
    r = -ENOTDIR;
    attr->st_ino = 0;
    goto out;
  }

  r = _lookup(diri, dname.c_str(), &in);
  if (r < 0) {
    attr->st_ino = 0;
    goto out;
  }

  assert(in);
  fill_stat(in, attr);
  _ll_get(in);

 out:
  ldout(cct, 3) << "ll_lookup " << parent << " " << name
	  << " -> " << r << " (" << hex << attr->st_ino << dec << ")" << dendl;
  tout(cct) << attr->st_ino << std::endl;
  return r;
}

void Client::_ll_get(Inode *in)
{
  if (in->ll_ref == 0) 
    in->get();
  in->ll_get();
  ldout(cct, 20) << "_ll_get " << in << " " << in->ino << " -> " << in->ll_ref << dendl;
}

int Client::_ll_put(Inode *in, int num)
{
  in->ll_put(num);
  ldout(cct, 20) << "_ll_put " << in << " " << in->ino << " " << num << " -> " << in->ll_ref << dendl;
  if (in->ll_ref == 0) {
    put_inode(in);
    return 0;
  } else {
    return in->ll_ref;
  }
}

void Client::_ll_drop_pins()
{
  ldout(cct, 10) << "_ll_drop_pins" << dendl;
  hash_map<vinodeno_t, Inode*>::iterator next;
  for (hash_map<vinodeno_t, Inode*>::iterator it = inode_map.begin();
       it != inode_map.end();
       it = next) {
    Inode *in = it->second;
    next = it;
    next++;
    if (in->ll_ref)
      _ll_put(in, in->ll_ref);
  }
}

bool Client::ll_forget(vinodeno_t vino, int num)
{
  Mutex::Locker lock(client_lock);
  ldout(cct, 3) << "ll_forget " << vino << " " << num << dendl;
  tout(cct) << "ll_forget" << std::endl;
  tout(cct) << vino.ino.val << std::endl;
  tout(cct) << num << std::endl;

  if (vino.ino == 1) return true;  // ignore forget on root.

  bool last = false;
  if (inode_map.count(vino) == 0) {
    ldout(cct, 1) << "WARNING: ll_forget on " << vino << " " << num 
	    << ", which I don't have" << dendl;
  } else {
    Inode *in = inode_map[vino];
    assert(in);
    if (in->ll_ref < num) {
      ldout(cct, 1) << "WARNING: ll_forget on " << vino << " " << num << ", which only has ll_ref=" << in->ll_ref << dendl;
      _ll_put(in, in->ll_ref);
      last = true;
    } else {
      if (_ll_put(in, num) == 0)
	last = true;
    }
  }
  return last;
}

Inode *Client::_ll_get_inode(vinodeno_t vino)
{
  assert(inode_map.count(vino));
  return inode_map[vino];
}


int Client::ll_getattr(vinodeno_t vino, struct stat *attr, int uid, int gid)
{
  Mutex::Locker lock(client_lock);
  ldout(cct, 3) << "ll_getattr " << vino << dendl;
  tout(cct) << "ll_getattr" << std::endl;
  tout(cct) << vino.ino.val << std::endl;

  /* special case for dotdot (..) */
  if (vino.ino.val == CEPH_INO_DOTDOT) {
    attr->st_mode = S_IFDIR | 0755;
    attr->st_nlink = 2;
    return 0;
  }

  Inode *in = _ll_get_inode(vino);
  int res;
  if (vino.snapid < CEPH_NOSNAP)
    res = 0;
  else
    res = _getattr(in, CEPH_STAT_CAP_INODE_ALL, uid, gid);
  if (res == 0)
    fill_stat(in, attr);
  ldout(cct, 3) << "ll_getattr " << vino << " = " << res << dendl;
  return res;
}

int Client::ll_setattr(vinodeno_t vino, struct stat *attr, int mask, int uid, int gid)
{
  Mutex::Locker lock(client_lock);
  ldout(cct, 3) << "ll_setattr " << vino << " mask " << hex << mask << dec << dendl;
  tout(cct) << "ll_setattr" << std::endl;
  tout(cct) << vino.ino.val << std::endl;
  tout(cct) << attr->st_mode << std::endl;
  tout(cct) << attr->st_uid << std::endl;
  tout(cct) << attr->st_gid << std::endl;
  tout(cct) << attr->st_size << std::endl;
  tout(cct) << attr->st_mtime << std::endl;
  tout(cct) << attr->st_atime << std::endl;
  tout(cct) << mask << std::endl;

  Inode *in = _ll_get_inode(vino);
  Inode *target = in;
  int res = _setattr(in, attr, mask, uid, gid, &target);
  if (res == 0) {
    assert(in == target);
    fill_stat(in, attr);
  }
  ldout(cct, 3) << "ll_setattr " << vino << " = " << res << dendl;
  return res;
}


// ----------
// xattrs

int Client::getxattr(const char *path, const char *name, void *value, size_t size)
{
  Mutex::Locker lock(client_lock);
  Inode *ceph_inode;
  int r = Client::path_walk(path, &ceph_inode, true);
  if (r < 0)
    return r;
  return Client::_getxattr(ceph_inode, name, value, size, getuid(), getgid());
}

int Client::lgetxattr(const char *path, const char *name, void *value, size_t size)
{
  Mutex::Locker lock(client_lock);
  Inode *ceph_inode;
  int r = Client::path_walk(path, &ceph_inode, false);
  if (r < 0)
    return r;
  return Client::_getxattr(ceph_inode, name, value, size, getuid(), getgid());
}

int Client::listxattr(const char *path, char *list, size_t size)
{
  Mutex::Locker lock(client_lock);
  Inode *ceph_inode;
  int r = Client::path_walk(path, &ceph_inode, true);
  if (r < 0)
    return r;
  return Client::_listxattr(ceph_inode, list, size, getuid(), getgid());
}

int Client::llistxattr(const char *path, char *list, size_t size)
{
  Mutex::Locker lock(client_lock);
  Inode *ceph_inode;
  int r = Client::path_walk(path, &ceph_inode, false);
  if (r < 0)
    return r;
  return Client::_listxattr(ceph_inode, list, size, getuid(), getgid());
}

int Client::removexattr(const char *path, const char *name)
{
  Mutex::Locker lock(client_lock);
  Inode *ceph_inode;
  int r = Client::path_walk(path, &ceph_inode, true);
  if (r < 0)
    return r;
  return Client::_removexattr(ceph_inode, name, getuid(), getgid());
}

int Client::lremovexattr(const char *path, const char *name)
{
  Mutex::Locker lock(client_lock);
  Inode *ceph_inode;
  int r = Client::path_walk(path, &ceph_inode, false);
  if (r < 0)
    return r;
  return Client::_removexattr(ceph_inode, name, getuid(), getgid());
}

int Client::setxattr(const char *path, const char *name, const void *value, size_t size, int flags)
{
  Mutex::Locker lock(client_lock);
  Inode *ceph_inode;
  int r = Client::path_walk(path, &ceph_inode, true);
  if (r < 0)
    return r;
  return Client::_setxattr(ceph_inode, name, value, size, flags, getuid(), getgid());
}

int Client::lsetxattr(const char *path, const char *name, const void *value, size_t size, int flags)
{
  Mutex::Locker lock(client_lock);
  Inode *ceph_inode;
  int r = Client::path_walk(path, &ceph_inode, false);
  if (r < 0)
    return r;
  return Client::_setxattr(ceph_inode, name, value, size, flags, getuid(), getgid());
}

int Client::_getxattr(Inode *in, const char *name, void *value, size_t size,
		      int uid, int gid)
{
  int r;

  if (strncmp(name, "ceph.", 5) == 0) {
    string n(name);
    char buf[256];

    r = -ENODATA;
    if ((in->is_file() && n.find("ceph.file.layout") == 0) ||
	(in->is_dir() && in->has_dir_layout() && n.find("ceph.dir.layout") == 0)) {
      string rest = n.substr(n.find("layout"));
      if (rest == "layout") {
	r = snprintf(buf, sizeof(buf),
		     "stripe_unit=%lu stripe_count=%lu object_size=%lu pool=",
		     (long unsigned)in->layout.fl_stripe_unit,
		     (long unsigned)in->layout.fl_stripe_count,
		     (long unsigned)in->layout.fl_object_size);
	if (osdmap->have_pg_pool(in->layout.fl_pg_pool))
	  r += snprintf(buf + r, sizeof(buf) - r, "%s",
			osdmap->get_pool_name(in->layout.fl_pg_pool));
	else
	  r += snprintf(buf + r, sizeof(buf) - r, "%lu",
			(long unsigned)in->layout.fl_pg_pool);
      } else if (rest == "layout.stripe_unit") {
	r = snprintf(buf, sizeof(buf), "%lu", (long unsigned)in->layout.fl_stripe_unit);
      } else if (rest == "layout.stripe_count") {
	r = snprintf(buf, sizeof(buf), "%lu", (long unsigned)in->layout.fl_stripe_count);
      } else if (rest == "layout.object_size") {
	r = snprintf(buf, sizeof(buf), "%lu", (long unsigned)in->layout.fl_object_size);
      } else if (rest == "layout.pool") {
	if (osdmap->have_pg_pool(in->layout.fl_pg_pool))
	  r = snprintf(buf, sizeof(buf), "%s",
		       osdmap->get_pool_name(in->layout.fl_pg_pool));
	else
	  r = snprintf(buf, sizeof(buf), "%lu",
		       (long unsigned)in->layout.fl_pg_pool);
      }
    }
    if (size != 0) {
      if (r > (int)size) {
	r = -ERANGE;
      } else if (r > 0) {
	memcpy(value, buf, r);
      }
    }
    goto out;
  }

  r = _getattr(in, CEPH_STAT_CAP_XATTR, uid, gid);
  if (r == 0) {
    string n(name);
    r = -ENODATA;
    if (in->xattrs.count(n)) {
      r = in->xattrs[n].length();
      if (size != 0) {
	if (size >= (unsigned)r)
	  memcpy(value, in->xattrs[n].c_str(), r);
	else
	  r = -ERANGE;
      }
    }
  }
 out:
  ldout(cct, 3) << "_getxattr(" << in->ino << ", \"" << name << "\", " << size << ") = " << r << dendl;
  return r;
}

int Client::ll_getxattr(vinodeno_t vino, const char *name, void *value, size_t size, int uid, int gid)
{
  Mutex::Locker lock(client_lock);
  ldout(cct, 3) << "ll_getxattr " << vino << " " << name << " size " << size << dendl;
  tout(cct) << "ll_getxattr" << std::endl;
  tout(cct) << vino.ino.val << std::endl;
  tout(cct) << name << std::endl;

  Inode *in = _ll_get_inode(vino);
  return _getxattr(in, name, value, size, uid, gid);
}

int Client::_listxattr(Inode *in, char *name, size_t size, int uid, int gid)
{
  int r = _getattr(in, CEPH_STAT_CAP_XATTR, uid, gid);
  if (r == 0) {
    const char file_vxattrs[] = "ceph.file.layout";
    const char dir_vxattrs[] = "ceph.dir.layout";
    for (map<string,bufferptr>::iterator p = in->xattrs.begin();
	 p != in->xattrs.end();
	 ++p)
      r += p->first.length() + 1;
    if (in->is_file())
      r += sizeof(file_vxattrs);
    else if (in->is_dir() && in->has_dir_layout())
      r += sizeof(dir_vxattrs);

    if (size != 0) {
      if (size >= (unsigned)r) {
	for (map<string,bufferptr>::iterator p = in->xattrs.begin();
	     p != in->xattrs.end();
	     ++p) {
	  memcpy(name, p->first.c_str(), p->first.length());
	  name += p->first.length();
	  *name = '\0';
	  name++;
	}
	if (in->is_file()) {
	  memcpy(name, file_vxattrs, sizeof(file_vxattrs));
	  name += sizeof(file_vxattrs);
	} else if (in->is_dir() && in->has_dir_layout()) {
	  memcpy(name, dir_vxattrs, sizeof(dir_vxattrs));
	  name += sizeof(dir_vxattrs);
	}
      } else
	r = -ERANGE;
    }
  }
  ldout(cct, 3) << "_listxattr(" << in->ino << ", " << size << ") = " << r << dendl;
  return r;
}

int Client::ll_listxattr(vinodeno_t vino, char *names, size_t size, int uid, int gid)
{
  Mutex::Locker lock(client_lock);
  ldout(cct, 3) << "ll_listxattr " << vino << " size " << size << dendl;
  tout(cct) << "ll_listxattr" << std::endl;
  tout(cct) << vino.ino.val << std::endl;
  tout(cct) << size << std::endl;

  Inode *in = _ll_get_inode(vino);
  return _listxattr(in, names, size, uid, gid);
}

int Client::_setxattr(Inode *in, const char *name, const void *value, size_t size, int flags,
		      int uid, int gid)
{
  if (in->snapid != CEPH_NOSNAP) {
    return -EROFS;
  }

  // same xattrs supported by kernel client
  if (strncmp(name, "user.", 5) &&
      strncmp(name, "security.", 9) &&
      strncmp(name, "trusted.", 8) &&
      strncmp(name, "ceph.", 5))
    return -EOPNOTSUPP;

  MetaRequest *req = new MetaRequest(CEPH_MDS_OP_SETXATTR);
  filepath path;
  in->make_nosnap_relative_path(path);
  req->set_filepath(path);
  req->set_string2(name);
  req->inode = in;
  req->head.args.setxattr.flags = flags;

  bufferlist bl;
  bl.append((const char*)value, size);
  req->set_data(bl);
  
  int res = make_request(req, uid, gid);

  trim_cache();
  ldout(cct, 3) << "_setxattr(" << in->ino << ", \"" << name << "\") = " << res << dendl;
  return res;
}

int Client::ll_setxattr(vinodeno_t vino, const char *name, const void *value, size_t size, int flags,
			int uid, int gid)
{
  Mutex::Locker lock(client_lock);
  ldout(cct, 3) << "ll_setxattr " << vino << " " << name << " size " << size << dendl;
  tout(cct) << "ll_setxattr" << std::endl;
  tout(cct) << vino.ino.val << std::endl;
  tout(cct) << name << std::endl;

  Inode *in = _ll_get_inode(vino);
  return _setxattr(in, name, value, size, flags, uid, gid);
}

int Client::_removexattr(Inode *in, const char *name, int uid, int gid)
{
  if (in->snapid != CEPH_NOSNAP) {
    return -EROFS;
  }

  // same xattrs supported by kernel client
  if (strncmp(name, "user.", 5) &&
      strncmp(name, "security.", 9) &&
      strncmp(name, "trusted.", 8) &&
      strncmp(name, "ceph.", 5))
    return -EOPNOTSUPP;

  MetaRequest *req = new MetaRequest(CEPH_MDS_OP_RMXATTR);
  filepath path;
  in->make_nosnap_relative_path(path);
  req->set_filepath(path);
  req->set_filepath2(name);
  req->inode = in;
 
  int res = make_request(req, uid, gid);

  trim_cache();
  ldout(cct, 3) << "_removexattr(" << in->ino << ", \"" << name << "\") = " << res << dendl;
  return res;
}


int Client::ll_removexattr(vinodeno_t vino, const char *name, int uid, int gid)
{
  Mutex::Locker lock(client_lock);
  ldout(cct, 3) << "ll_removexattr " << vino << " " << name << dendl;
  tout(cct) << "ll_removexattr" << std::endl;
  tout(cct) << vino.ino.val << std::endl;
  tout(cct) << name << std::endl;

  Inode *in = _ll_get_inode(vino);
  return _removexattr(in, name, uid, gid);
}


int Client::ll_readlink(vinodeno_t vino, const char **value, int uid, int gid)
{
  Mutex::Locker lock(client_lock);
  ldout(cct, 3) << "ll_readlink " << vino << dendl;
  tout(cct) << "ll_readlink" << std::endl;
  tout(cct) << vino.ino.val << std::endl;

  Inode *in = _ll_get_inode(vino);
  set<Dentry*>::iterator dn = in->dn_set.begin();
  while (dn != in->dn_set.end()) {
    touch_dn(*dn);
    ++dn;
  }

  int r = 0;
  if (in->is_symlink()) {
    *value = in->symlink.c_str();
  } else {
    *value = "";
    r = -EINVAL;
  }
  ldout(cct, 3) << "ll_readlink " << vino << " = " << r << " (" << *value << ")" << dendl;
  return r;
}

int Client::_mknod(Inode *dir, const char *name, mode_t mode, dev_t rdev, int uid, int gid, Inode **inp)
{ 
  ldout(cct, 3) << "_mknod(" << dir->ino << " " << name << ", 0" << oct << mode << dec << ", " << rdev
	  << ", uid " << uid << ", gid " << gid << ")" << dendl;

  if (strlen(name) > NAME_MAX)
    return -ENAMETOOLONG;

  if (dir->snapid != CEPH_NOSNAP) {
    return -EROFS;
  }

  MetaRequest *req = new MetaRequest(CEPH_MDS_OP_MKNOD);

  filepath path;
  dir->make_nosnap_relative_path(path);
  path.push_dentry(name);
  req->set_filepath(path); 
  req->inode = dir;
  req->head.args.mknod.mode = mode;
  req->head.args.mknod.rdev = rdev;
  req->dentry_drop = CEPH_CAP_FILE_SHARED;
  req->dentry_unless = CEPH_CAP_FILE_EXCL;

  int res = get_or_create(dir, name, &req->dentry);
  if (res < 0)
    goto fail;

  res = make_request(req, uid, gid, inp);

  trim_cache();

  ldout(cct, 3) << "mknod(" << path << ", 0" << oct << mode << dec << ") = " << res << dendl;
  return res;

 fail:
  delete req;
  return res;
}

int Client::ll_mknod(vinodeno_t parent, const char *name, mode_t mode, dev_t rdev, struct stat *attr, int uid, int gid)
{
  Mutex::Locker lock(client_lock);
  ldout(cct, 3) << "ll_mknod " << parent << " " << name << dendl;
  tout(cct) << "ll_mknod" << std::endl;
  tout(cct) << parent.ino.val << std::endl;
  tout(cct) << name << std::endl;
  tout(cct) << mode << std::endl;
  tout(cct) << rdev << std::endl;

  Inode *diri = _ll_get_inode(parent);
  Inode *in = 0;
  int r = _mknod(diri, name, mode, rdev, uid, gid, &in);
  if (r == 0) {
    fill_stat(in, attr);
    _ll_get(in);
  }
  tout(cct) << attr->st_ino << std::endl;
  ldout(cct, 3) << "ll_mknod " << parent << " " << name
	  << " = " << r << " (" << hex << attr->st_ino << dec << ")" << dendl;
  return r;
}

int Client::_create(Inode *dir, const char *name, int flags, mode_t mode, Inode **inp, Fh **fhp,
    int stripe_unit, int stripe_count, int object_size, const char *data_pool, bool *created, int uid, int gid)
{
  ldout(cct, 3) << "_create(" << dir->ino << " " << name << ", 0" << oct << mode << dec << ")" << dendl;

  if (strlen(name) > NAME_MAX)
    return -ENAMETOOLONG;
  if (dir->snapid != CEPH_NOSNAP) {
    return -EROFS;
  }

  int cmode = ceph_flags_to_mode(flags);
  if (cmode < 0)
    return -EINVAL;

  int64_t pool_id = -1;
  if (data_pool && *data_pool) {
    pool_id = osdmap->lookup_pg_pool_name(data_pool);
    if (pool_id < 0)
      return -EINVAL;
    if (pool_id > 0xffffffffll)
      return -ERANGE;  // bummer!
  }

  MetaRequest *req = new MetaRequest(CEPH_MDS_OP_CREATE);

  filepath path;
  dir->make_nosnap_relative_path(path);
  path.push_dentry(name);
  req->set_filepath(path);
  req->inode = dir;
  req->head.args.open.flags = flags | O_CREAT;
  req->head.args.open.mode = mode;

  req->head.args.open.stripe_unit = stripe_unit;
  req->head.args.open.stripe_count = stripe_count;
  req->head.args.open.object_size = object_size;
  req->head.args.open.pool = pool_id;
  req->dentry_drop = CEPH_CAP_FILE_SHARED;
  req->dentry_unless = CEPH_CAP_FILE_EXCL;

  int res = get_or_create(dir, name, &req->dentry);
  if (res < 0)
    goto fail;

  res = make_request(req, uid, gid, inp, created);
  if (res < 0) {
    goto reply_error;
  }

  (*inp)->get_open_ref(cmode);
  *fhp = _create_fh(*inp, flags, cmode);

 reply_error:
  trim_cache();

  ldout(cct, 3) << "create(" << path << ", 0" << oct << mode << dec 
		<< " layout " << stripe_unit
		<< ' ' << stripe_count
		<< ' ' << object_size
		<<") = " << res << dendl;
  return res;

 fail:
  delete req;
  return res;
}


int Client::_mkdir(Inode *dir, const char *name, mode_t mode, int uid, int gid,
		   Inode **inp)
{
  ldout(cct, 3) << "_mkdir(" << dir->ino << " " << name << ", 0" << oct << mode << dec
	  << ", uid " << uid << ", gid " << gid << ")" << dendl;

  if (strlen(name) > NAME_MAX)
    return -ENAMETOOLONG;

  if (dir->snapid != CEPH_NOSNAP && dir->snapid != CEPH_SNAPDIR) {
    return -EROFS;
  }
  MetaRequest *req = new MetaRequest(dir->snapid == CEPH_SNAPDIR ? CEPH_MDS_OP_MKSNAP:CEPH_MDS_OP_MKDIR);

  filepath path;
  dir->make_nosnap_relative_path(path);
  path.push_dentry(name);
  req->set_filepath(path);
  req->inode = dir;
  req->head.args.mkdir.mode = mode;
  req->dentry_drop = CEPH_CAP_FILE_SHARED;
  req->dentry_unless = CEPH_CAP_FILE_EXCL; 

  int res = get_or_create(dir, name, &req->dentry);
  if (res < 0)
    goto fail;
  
  ldout(cct, 10) << "_mkdir: making request" << dendl;
  res = make_request(req, uid, gid, inp);
  ldout(cct, 10) << "_mkdir result is " << res << dendl;

  trim_cache();

  ldout(cct, 3) << "_mkdir(" << path << ", 0" << oct << mode << dec << ") = " << res << dendl;
  return res;

 fail:
  delete req;
  return res;
}

int Client::ll_mkdir(vinodeno_t parent, const char *name, mode_t mode, struct stat *attr, int uid, int gid)
{
  Mutex::Locker lock(client_lock);
  ldout(cct, 3) << "ll_mkdir " << parent << " " << name << dendl;
  tout(cct) << "ll_mkdir" << std::endl;
  tout(cct) << parent.ino.val << std::endl;
  tout(cct) << name << std::endl;
  tout(cct) << mode << std::endl;

  Inode *diri = _ll_get_inode(parent);

  Inode *in = 0;
  int r = _mkdir(diri, name, mode, uid, gid, &in);
  if (r == 0) {
    fill_stat(in, attr);
    _ll_get(in);
  }
  tout(cct) << attr->st_ino << std::endl;
  ldout(cct, 3) << "ll_mkdir " << parent << " " << name
	  << " = " << r << " (" << hex << attr->st_ino << dec << ")" << dendl;
  return r;
}

int Client::_symlink(Inode *dir, const char *name, const char *target, int uid, int gid,
		     Inode **inp)
{
  ldout(cct, 3) << "_symlink(" << dir->ino << " " << name << ", " << target
	  << ", uid " << uid << ", gid " << gid << ")" << dendl;

  if (strlen(name) > NAME_MAX)
    return -ENAMETOOLONG;

  if (dir->snapid != CEPH_NOSNAP) {
    return -EROFS;
  }

  MetaRequest *req = new MetaRequest(CEPH_MDS_OP_SYMLINK);

  filepath path;
  dir->make_nosnap_relative_path(path);
  path.push_dentry(name);
  req->set_filepath(path);
  req->inode = dir;
  req->set_string2(target); 
  req->dentry_drop = CEPH_CAP_FILE_SHARED;
  req->dentry_unless = CEPH_CAP_FILE_EXCL;

  int res = get_or_create(dir, name, &req->dentry);
  if (res < 0)
    goto fail;

  res = make_request(req, uid, gid, inp);

  trim_cache();
  ldout(cct, 3) << "_symlink(\"" << path << "\", \"" << target << "\") = " << res << dendl;
  return res;


 fail:
  delete req;
  return res;
}

int Client::ll_symlink(vinodeno_t parent, const char *name, const char *value, struct stat *attr, int uid, int gid)
{
  Mutex::Locker lock(client_lock);
  ldout(cct, 3) << "ll_symlink " << parent << " " << name << " -> " << value << dendl;
  tout(cct) << "ll_symlink" << std::endl;
  tout(cct) << parent.ino.val << std::endl;
  tout(cct) << name << std::endl;
  tout(cct) << value << std::endl;

  Inode *diri = _ll_get_inode(parent);
  Inode *in = 0;
  int r = _symlink(diri, name, value, uid, gid, &in);
  if (r == 0) {
    fill_stat(in, attr);
    _ll_get(in);
  }
  tout(cct) << attr->st_ino << std::endl;
  ldout(cct, 3) << "ll_symlink " << parent << " " << name
	  << " = " << r << " (" << hex << attr->st_ino << dec << ")" << dendl;
  return r;
}

int Client::_unlink(Inode *dir, const char *name, int uid, int gid)
{
  ldout(cct, 3) << "_unlink(" << dir->ino << " " << name << " uid " << uid << " gid " << gid << ")" << dendl;

  if (dir->snapid != CEPH_NOSNAP) {
    return -EROFS;
  }

  MetaRequest *req = new MetaRequest(CEPH_MDS_OP_UNLINK);

  filepath path;
  dir->make_nosnap_relative_path(path);
  path.push_dentry(name);
  req->set_filepath(path);

  int res = get_or_create(dir, name, &req->dentry);
  if (res < 0)
    goto fail;
  req->dentry_drop = CEPH_CAP_FILE_SHARED;
  req->dentry_unless = CEPH_CAP_FILE_EXCL;

  res = _lookup(dir, name, &req->other_inode);
  req->other_inode_drop = CEPH_CAP_LINK_SHARED | CEPH_CAP_LINK_EXCL;

  req->inode = dir;

  res = make_request(req, uid, gid);
  if (res == 0) {
    if (dir->dir && dir->dir->dentries.count(name)) {
      Dentry *dn = dir->dir->dentries[name];
      unlink(dn, false);
    }
  }
  ldout(cct, 10) << "unlink result is " << res << dendl;

  trim_cache();
  ldout(cct, 3) << "unlink(" << path << ") = " << res << dendl;
  return res;

 fail:
  delete req;
  return res;
}

int Client::ll_unlink(vinodeno_t vino, const char *name, int uid, int gid)
{
  Mutex::Locker lock(client_lock);
  ldout(cct, 3) << "ll_unlink " << vino << " " << name << dendl;
  tout(cct) << "ll_unlink" << std::endl;
  tout(cct) << vino.ino.val << std::endl;
  tout(cct) << name << std::endl;

  Inode *diri = _ll_get_inode(vino);
  return _unlink(diri, name, uid, gid);
}

int Client::_rmdir(Inode *dir, const char *name, int uid, int gid)
{
  ldout(cct, 3) << "_rmdir(" << dir->ino << " " << name << " uid " << uid << " gid " << gid << ")" << dendl;

  if (dir->snapid != CEPH_NOSNAP && dir->snapid != CEPH_SNAPDIR) {
    return -EROFS;
  }

  MetaRequest *req = new MetaRequest(dir->snapid == CEPH_SNAPDIR ? CEPH_MDS_OP_RMSNAP:CEPH_MDS_OP_RMDIR);
  filepath path;
  dir->make_nosnap_relative_path(path);
  path.push_dentry(name);
  req->set_filepath(path);

  req->dentry_drop = CEPH_CAP_FILE_SHARED;
  req->dentry_unless = CEPH_CAP_FILE_EXCL;
  req->inode_drop = CEPH_CAP_LINK_SHARED | CEPH_CAP_LINK_EXCL;
  req->inode = dir;

  int res = get_or_create(dir, name, &req->dentry);
  if (res < 0)
    goto fail;
  res = _lookup(dir, name, &req->inode);

  res = make_request(req, uid, gid);
  if (res == 0) {
    if (dir->dir && dir->dir->dentries.count(name) ) {
      Dentry *dn = dir->dir->dentries[name];
      if (dn->inode->dir && dn->inode->dir->is_empty() &&
          (dn->inode->dn_set.size() == 1))
	close_dir(dn->inode->dir);  // FIXME: maybe i shoudl proactively hose the whole subtree from cache?
      unlink(dn, false);
    }
  }

  trim_cache();
  ldout(cct, 3) << "rmdir(" << path << ") = " << res << dendl;
  return res;

 fail:
  delete req;
  return res;
}

int Client::ll_rmdir(vinodeno_t vino, const char *name, int uid, int gid)
{
  Mutex::Locker lock(client_lock);
  ldout(cct, 3) << "ll_rmdir " << vino << " " << name << dendl;
  tout(cct) << "ll_rmdir" << std::endl;
  tout(cct) << vino.ino.val << std::endl;
  tout(cct) << name << std::endl;

  Inode *diri = _ll_get_inode(vino);
  return _rmdir(diri, name, uid, gid);
}

int Client::_rename(Inode *fromdir, const char *fromname, Inode *todir, const char *toname, int uid, int gid)
{
  ldout(cct, 3) << "_rename(" << fromdir->ino << " " << fromname << " to " << todir->ino << " " << toname
	  << " uid " << uid << " gid " << gid << ")" << dendl;

  if (fromdir->snapid != CEPH_NOSNAP ||
      todir->snapid != CEPH_NOSNAP) {
    return -EROFS;
  }

  MetaRequest *req = new MetaRequest(CEPH_MDS_OP_RENAME);

  filepath from;
  fromdir->make_nosnap_relative_path(from);
  from.push_dentry(fromname);
  filepath to;
  todir->make_nosnap_relative_path(to);
  to.push_dentry(toname);
  req->set_filepath(to);
  req->set_filepath2(from);

  int res = get_or_create(fromdir, fromname, &req->old_dentry);
  if (res < 0)
    goto fail;
  req->old_dentry_drop = CEPH_CAP_FILE_SHARED;
  req->old_dentry_unless = CEPH_CAP_FILE_EXCL;

  res = get_or_create(todir, toname, &req->dentry);
  if (res < 0)
    goto fail;
  req->dentry_drop = CEPH_CAP_FILE_SHARED;
  req->dentry_unless = CEPH_CAP_FILE_EXCL;

  res = _lookup(fromdir, fromname, &req->old_inode);
  if (res < 0)
    goto fail;
  req->old_inode_drop = CEPH_CAP_LINK_SHARED;

  res = _lookup(todir, toname, &req->other_inode);
  req->other_inode_drop = CEPH_CAP_LINK_SHARED | CEPH_CAP_LINK_EXCL;

  req->inode = todir;

  Inode *target;
  res = make_request(req, uid, gid, &target);

  ldout(cct, 10) << "rename result is " << res << dendl;

  // renamed item from our cache

  trim_cache();
  ldout(cct, 3) << "_rename(" << from << ", " << to << ") = " << res << dendl;
  return res;

 fail:
  delete req;
  return res;
}

int Client::ll_rename(vinodeno_t parent, const char *name, vinodeno_t newparent, const char *newname, int uid, int gid)
{
  Mutex::Locker lock(client_lock);
  ldout(cct, 3) << "ll_rename " << parent << " " << name << " to "
	  << newparent << " " << newname << dendl;
  tout(cct) << "ll_rename" << std::endl;
  tout(cct) << parent.ino.val << std::endl;
  tout(cct) << name << std::endl;
  tout(cct) << newparent.ino.val << std::endl;
  tout(cct) << newname << std::endl;

  Inode *fromdiri = _ll_get_inode(parent);
  Inode *todiri = _ll_get_inode(newparent);
  return _rename(fromdiri, name, todiri, newname, uid, gid);
}

int Client::_link(Inode *in, Inode *dir, const char *newname, int uid, int gid, Inode **inp)
{
  ldout(cct, 3) << "_link(" << in->ino << " to " << dir->ino << " " << newname
	  << " uid " << uid << " gid " << gid << ")" << dendl;

  if (strlen(newname) > NAME_MAX)
    return -ENAMETOOLONG;

  if (in->snapid != CEPH_NOSNAP || dir->snapid != CEPH_NOSNAP) {
    return -EROFS;
  }

  MetaRequest *req = new MetaRequest(CEPH_MDS_OP_LINK);

  filepath path(newname, dir->ino);
  req->set_filepath(path);
  filepath existing(in->ino);
  req->set_filepath2(existing);

  req->inode = dir;
  req->inode_drop = CEPH_CAP_FILE_SHARED;
  req->inode_unless = CEPH_CAP_FILE_EXCL;

  int res = get_or_create(dir, newname, &req->dentry);
  if (res < 0)
    goto fail;
  
  res = make_request(req, uid, gid, inp);
  ldout(cct, 10) << "link result is " << res << dendl;

  trim_cache();
  ldout(cct, 3) << "link(" << existing << ", " << path << ") = " << res << dendl;
  return res;

 fail:
  delete req;
  return res;
}

int Client::ll_link(vinodeno_t vino, vinodeno_t newparent, const char *newname, struct stat *attr, int uid, int gid)
{
  Mutex::Locker lock(client_lock);
  ldout(cct, 3) << "ll_link " << vino << " to " << newparent << " " << newname << dendl;
  tout(cct) << "ll_link" << std::endl;
  tout(cct) << vino.ino.val << std::endl;
  tout(cct) << newparent << std::endl;
  tout(cct) << newname << std::endl;

  Inode *old = _ll_get_inode(vino);
  Inode *diri = _ll_get_inode(newparent);

  int r = _link(old, diri, newname, uid, gid, &old);
  if (r == 0) {
    Inode *in = _ll_get_inode(vino);
    fill_stat(in, attr);
    _ll_get(in);
  }
  return r;
}

int Client::ll_opendir(vinodeno_t vino, void **dirpp, int uid, int gid)
{
  Mutex::Locker lock(client_lock);
  ldout(cct, 3) << "ll_opendir " << vino << dendl;
  tout(cct) << "ll_opendir" << std::endl;
  tout(cct) << vino.ino.val << std::endl;
  
  Inode *diri = inode_map[vino];
  assert(diri);

  int r = 0;
  if (vino.snapid == CEPH_SNAPDIR) {
    *dirpp = new dir_result_t(diri);
  } else {
    r = _opendir(diri, (dir_result_t**)dirpp);
  }

  tout(cct) << (unsigned long)*dirpp << std::endl;

  ldout(cct, 3) << "ll_opendir " << vino << " = " << r << " (" << *dirpp << ")" << dendl;
  return r;
}

void Client::ll_releasedir(void *dirp)
{
  Mutex::Locker lock(client_lock);
  ldout(cct, 3) << "ll_releasedir " << dirp << dendl;
  tout(cct) << "ll_releasedir" << std::endl;
  tout(cct) << (unsigned long)dirp << std::endl;
  _closedir(static_cast<dir_result_t*>(dirp));
}

int Client::ll_open(vinodeno_t vino, int flags, Fh **fhp, int uid, int gid)
{
  assert(!(flags & O_CREAT));

  Mutex::Locker lock(client_lock);
  ldout(cct, 3) << "ll_open " << vino << " " << flags << dendl;
  tout(cct) << "ll_open" << std::endl;
  tout(cct) << vino.ino.val << std::endl;
  tout(cct) << flags << std::endl;

  Inode *in = _ll_get_inode(vino);

  int r;
  if (uid < 0) {
    uid = geteuid();
    gid = getegid();
  }
  r = check_permissions(in, flags, uid, gid);
  if (r < 0)
    goto out;

  r = _open(in, flags, 0, fhp, uid, gid);

 out:
  tout(cct) << (unsigned long)*fhp << std::endl;
  ldout(cct, 3) << "ll_open " << vino << " " << flags << " = " << r << " (" << *fhp << ")" << dendl;
  return r;
}

int Client::ll_create(vinodeno_t parent, const char *name, mode_t mode, int flags,
		      struct stat *attr, Fh **fhp, int uid, int gid)
{
  Mutex::Locker lock(client_lock);
  ldout(cct, 3) << "ll_create " << parent << " " << name << " 0" << oct << mode << dec << " " << flags << ", uid " << uid << ", gid " << gid << dendl;
  tout(cct) << "ll_create" << std::endl;
  tout(cct) << parent.ino.val << std::endl;
  tout(cct) << name << std::endl;
  tout(cct) << mode << std::endl;
  tout(cct) << flags << std::endl;

  *fhp = NULL;

  bool created = false;
  Inode *in = NULL;
  Inode *dir = _ll_get_inode(parent);
  int r = _lookup(dir, name, &in);
  if (r == 0 && (flags & O_CREAT) && (flags & O_EXCL))
    return -EEXIST;
  if (r == -ENOENT && (flags & O_CREAT)) {
    r = _create(dir, name, flags, mode, &in, fhp,
	        0, 0, 0,
		NULL, &created, uid, gid);
    if (r < 0)
      goto out;

    in = (*fhp)->inode;
  }

  if (r < 0)
    goto out;

  assert(in);
  fill_stat(in, attr);
  _ll_get(in);

  ldout(cct, 20) << "ll_create created = " << created << dendl;
  if (!created) {
    r = check_permissions(in, flags, uid, gid);
    if (r < 0) {
      if (*fhp) {
	_release_fh(*fhp);
      }
      goto out;
    }
    if (*fhp == NULL) {
      r = _open(in, flags, mode, fhp);
      if (r < 0)
	goto out;
    }
  }

out:
  if (r < 0)
    attr->st_ino = 0;

  tout(cct) << (unsigned long)*fhp << std::endl;
  tout(cct) << attr->st_ino << std::endl;
  ldout(cct, 3) << "ll_create " << parent << " " << name << " 0" << oct << mode << dec << " " << flags
	  << " = " << r << " (" << *fhp << " " << hex << attr->st_ino << dec << ")" << dendl;
  return r;
}

int Client::ll_read(Fh *fh, loff_t off, loff_t len, bufferlist *bl)
{
  Mutex::Locker lock(client_lock);
  ldout(cct, 3) << "ll_read " << fh << " " << fh->inode->ino << " " << " " << off << "~" << len << dendl;
  tout(cct) << "ll_read" << std::endl;
  tout(cct) << (unsigned long)fh << std::endl;
  tout(cct) << off << std::endl;
  tout(cct) << len << std::endl;

  return _read(fh, off, len, bl);
}

int Client::ll_write(Fh *fh, loff_t off, loff_t len, const char *data)
{
  Mutex::Locker lock(client_lock);
  ldout(cct, 3) << "ll_write " << fh << " " << fh->inode->ino << " " << off << "~" << len << dendl;
  tout(cct) << "ll_write" << std::endl;
  tout(cct) << (unsigned long)fh << std::endl;
  tout(cct) << off << std::endl;
  tout(cct) << len << std::endl;

  int r = _write(fh, off, len, data);
  ldout(cct, 3) << "ll_write " << fh << " " << off << "~" << len << " = " << r << dendl;
  return r;
}

int Client::ll_flush(Fh *fh)
{
  Mutex::Locker lock(client_lock);
  ldout(cct, 3) << "ll_flush " << fh << " " << fh->inode->ino << " " << dendl;
  tout(cct) << "ll_flush" << std::endl;
  tout(cct) << (unsigned long)fh << std::endl;

  return _flush(fh);
}

int Client::ll_fsync(Fh *fh, bool syncdataonly) 
{
  Mutex::Locker lock(client_lock);
  ldout(cct, 3) << "ll_fsync " << fh << " " << fh->inode->ino << " " << dendl;
  tout(cct) << "ll_fsync" << std::endl;
  tout(cct) << (unsigned long)fh << std::endl;

  return _fsync(fh, syncdataonly);
}


int Client::ll_release(Fh *fh)
{
  Mutex::Locker lock(client_lock);
  ldout(cct, 3) << "ll_release " << fh << " " << fh->inode->ino << " " << dendl;
  tout(cct) << "ll_release" << std::endl;
  tout(cct) << (unsigned long)fh << std::endl;

  _release_fh(fh);
  return 0;
}






// =========================================
// layout

// expose file layouts

int Client::describe_layout(int fd, ceph_file_layout *lp)
{
  Mutex::Locker lock(client_lock);

  Fh *f = get_filehandle(fd);
  if (!f)
    return -EBADF;
  Inode *in = f->inode;

  *lp = in->layout;

  ldout(cct, 3) << "describe_layout(" << fd << ") = 0" << dendl;
  return 0;
}


// expose osdmap

int64_t Client::get_pool_id(const char *pool_name)
{
  Mutex::Locker lock(client_lock);
  return osdmap->lookup_pg_pool_name(pool_name);
}

string Client::get_pool_name(int64_t pool)
{
  Mutex::Locker lock(client_lock);
  if (!osdmap->have_pg_pool(pool))
    return string();
  return osdmap->get_pool_name(pool);
}

int Client::get_pool_replication(int64_t pool)
{
  Mutex::Locker lock(client_lock);
  if (!osdmap->have_pg_pool(pool))
    return -ENOENT;
  return osdmap->get_pg_pool(pool)->get_size();
}

int Client::get_file_extent_osds(int fd, loff_t off, loff_t *len, vector<int>& osds)
{
  Mutex::Locker lock(client_lock);

  Fh *f = get_filehandle(fd);
  if (!f)
    return -EBADF;
  Inode *in = f->inode;

  vector<ObjectExtent> extents;
  Striper::file_to_extents(cct, in->ino, &in->layout, off, 1, extents);
  assert(extents.size() == 1);

  pg_t pg = osdmap->object_locator_to_pg(extents[0].oid, extents[0].oloc);
  osdmap->pg_to_acting_osds(pg, osds);
  if (osds.empty())
    return -EINVAL;

  /*
   * Return the remainder of the extent (stripe unit)
   *
   * If length = 1 is passed to Striper::file_to_extents we get a single
   * extent back, but its length is one so we still need to compute the length
   * to the end of the stripe unit.
   *
   * If length = su then we may get 1 or 2 objects back in the extents vector
   * which would have to be examined. Even then, the offsets are local to the
   * object, so matching up to the file offset is extra work.
   *
   * It seems simpler to stick with length = 1 and manually compute the
   * remainder.
   */
  if (len) {
    uint64_t su = in->layout.fl_stripe_unit;
    *len = su - (off % su);
  }

  return 0;
}

int Client::get_osd_crush_location(int id, vector<pair<string, string> >& path)
{
  Mutex::Locker lock(client_lock);
  return osdmap->crush->get_full_location_ordered(id, path);
}

int Client::get_file_stripe_address(int fd, loff_t offset, vector<entity_addr_t>& address)
{
  Mutex::Locker lock(client_lock);

  Fh *f = get_filehandle(fd);
  if (!f)
    return -EBADF;
  Inode *in = f->inode;

  // which object?
  vector<ObjectExtent> extents;
  Striper::file_to_extents(cct, in->ino, &in->layout, offset, 1, extents);
  assert(extents.size() == 1);

  // now we have the object and its 'layout'
  pg_t pg = osdmap->object_locator_to_pg(extents[0].oid, extents[0].oloc);
  vector<int> osds;
  osdmap->pg_to_acting_osds(pg, osds);
  if (osds.empty())
    return -EINVAL;

  for (unsigned i = 0; i < osds.size(); i++) {
    entity_addr_t addr = osdmap->get_addr(osds[i]);
    address.push_back(addr);
  }

  return 0;
}

int Client::enumerate_layout(int fd, vector<ObjectExtent>& result,
			     loff_t length, loff_t offset)
{
  Mutex::Locker lock(client_lock);

  Fh *f = get_filehandle(fd);
  if (!f)
    return -EBADF;
  Inode *in = f->inode;

  // map to a list of extents
  Striper::file_to_extents(cct, in->ino, &in->layout, offset, length, result);

  ldout(cct, 3) << "enumerate_layout(" << fd << ", " << length << ", " << offset << ") = 0" << dendl;
  return 0;
}


/*
 * find an osd with the same ip.  -1 if none.
 */
int Client::get_local_osd()
{
  Mutex::Locker lock(client_lock);

  if (osdmap->get_epoch() != local_osd_epoch) {
    local_osd = osdmap->find_osd_on_ip(messenger->get_myaddr());
    local_osd_epoch = osdmap->get_epoch();
  }
  return local_osd;
}






// ===============================

void Client::ms_handle_connect(Connection *con)
{
  ldout(cct, 10) << "ms_handle_connect on " << con->get_peer_addr() << dendl;
  Mutex::Locker l(client_lock);
  objecter->ms_handle_connect(con);
}

bool Client::ms_handle_reset(Connection *con) 
{
  ldout(cct, 0) << "ms_handle_reset on " << con->get_peer_addr() << dendl;
  Mutex::Locker l(client_lock);
  objecter->ms_handle_reset(con);
  return false;
}

void Client::ms_handle_remote_reset(Connection *con) 
{
  ldout(cct, 0) << "ms_handle_remote_reset on " << con->get_peer_addr() << dendl;
  Mutex::Locker l(client_lock);
  switch (con->get_peer_type()) {
  case CEPH_ENTITY_TYPE_OSD:
    objecter->ms_handle_remote_reset(con);
    break;

  case CEPH_ENTITY_TYPE_MDS:
    {
      // kludge to figure out which mds this is; fixme with a Connection* state
      int mds = -1;
      MetaSession *s = NULL;
      for (map<int,MetaSession*>::iterator p = mds_sessions.begin();
	   p != mds_sessions.end();
	   ++p) {
	if (mdsmap->get_addr(p->first) == con->get_peer_addr()) {
	  mds = p->first;
	  s = p->second;
	}
      }
      if (mds >= 0) {
	if (s->state == MetaSession::STATE_CLOSING) {
	  ldout(cct, 1) << "reset from mds we were closing; we'll call that closed" << dendl;
	  _closed_mds_session(s);
	}
      }
    }
    break;
  }
}

bool Client::ms_get_authorizer(int dest_type, AuthAuthorizer **authorizer, bool force_new)
{
  if (dest_type == CEPH_ENTITY_TYPE_MON)
    return true;
  *authorizer = monclient->auth->build_authorizer(dest_type);
  return true;
}

void Client::set_filer_flags(int flags)
{
  Mutex::Locker l(client_lock);
  assert(flags == 0 ||
	 flags == CEPH_OSD_FLAG_LOCALIZE_READS);
  objecter->add_global_op_flags(flags);
}

void Client::clear_filer_flags(int flags)
{
  Mutex::Locker l(client_lock);
  assert(flags == CEPH_OSD_FLAG_LOCALIZE_READS);
  objecter->clear_global_op_flag(flags);
}
<|MERGE_RESOLUTION|>--- conflicted
+++ resolved
@@ -1109,14 +1109,9 @@
   const MDSMap::mds_info_t& info = mdsmap->get_mds_info(mds);
   for (set<int>::const_iterator q = info.export_targets.begin();
        q != info.export_targets.end();
-<<<<<<< HEAD
-       q++) {
+       ++q) {
     if (mds_sessions.count(*q) == 0 &&
 	mdsmap->is_clientreplay_or_active_or_stopping(*q)) {
-=======
-       ++q) {
-    if (mds_sessions.count(*q) == 0 && waiting_for_session.count(*q) == 0) {
->>>>>>> 8659b7e0
       ldout(cct, 10) << "check_mds_sessions opening mds." << mds
 		     << " export target mds." << *q << dendl;
       _open_mds_session(*q);
@@ -1889,23 +1884,6 @@
   ls.swap(waiting_for_mdsmap);
   signal_cond_list(ls);
 
-<<<<<<< HEAD
-=======
-  map<int,list<Cond*> >::iterator p = waiting_for_session.begin();
-  while (p != waiting_for_session.end()) {
-    int oldstate = oldmap->get_state(p->first);
-    int newstate = mdsmap->get_state(p->first);
-    if (newstate >= MDSMap::STATE_ACTIVE &&
-	oldstate < MDSMap::STATE_ACTIVE) {
-      ldout(cct, 20) << "kick_opening_mds_session mds." << p->first << dendl;
-      signal_cond_list(p->second);
-      waiting_for_session.erase(p++);
-    } else {
-      ++p;
-    }
-  }
-
->>>>>>> 8659b7e0
   delete oldmap;
   m->put();
 
@@ -3809,15 +3787,9 @@
   // send any cap releases
   for (map<int,MetaSession*>::iterator p = mds_sessions.begin();
        p != mds_sessions.end();
-<<<<<<< HEAD
-       p++) {
+       ++p) {
     if (p->second->release && mdsmap->is_clientreplay_or_active_or_stopping(p->first)) {
       messenger->send_message(p->second->release, p->second->con);
-=======
-       ++p) {
-    if (p->second->release && mdsmap->is_up(p->first)) {
-      messenger->send_message(p->second->release, mdsmap->get_inst(p->first));
->>>>>>> 8659b7e0
       p->second->release = 0;
     }
   }
